using FlowFarm; const ff = FlowFarm
using Test
using Distributed
using DelimitedFiles
using LinearAlgebra
using FLOWMath: linear
using Distributed

@testset "All Tests" begin

    @testset "io functions" begin

        @testset "read and write yaml" begin

            loc_yaml = "./inputfiles/iea37-ex-opt3.yaml"
            turbine_x1, turbine_y1, fname_turb1, fname_wr1 = ff.get_turb_loc_YAML(loc_yaml)
            test_yaml = "runtest_temp.yaml"
            ff.write_turb_loc_YAML(test_yaml, turbine_x1, turbine_y1; turbinefile=fname_turb1, windresourcefile=fname_wr1)
            turbine_x2, turbine_y2, fname_turb2, fname_wr2 = ff.get_turb_loc_YAML(test_yaml)
            @test turbine_x1 == turbine_x2
            @test turbine_y1 == turbine_y2
            @test fname_turb1 == fname_turb2
            @test fname_wr1 == fname_wr2
            rm(test_yaml)

        end
    end

    @testset "AEP function" begin

        @testset "Test AEP" begin

            include("model_sets/model_set_3.jl")
            # println(sum(windprobabilities))
            modelAEP = ff.calculate_aep(turbine_x, turbine_y, turbine_z, rotor_diameter,
            hub_height, turbine_yaw, ct_models, generator_efficiency, cut_in_speed,
            cut_out_speed, rated_speed, rated_power, windresource, power_models, model_set)/1e9
            paperAEP = 1889.3
            # println(modelAEP/paperAEP)
            @test modelAEP/paperAEP ≈ 1 atol=0.1

            end

        @testset "Test AEP on large farm" begin
            # test based on Borselle II and IV wind farms as used in IEA task 37 case studies 3 and 4

            # import model set with wind farm and related details
            include("./model_sets/model_set_7_ieacs3.jl")

            aep = ff.calculate_aep(turbine_x, turbine_y, turbine_z, rotor_diameter,
                hub_height, turbine_yaw, ct_models, generator_efficiency, cut_in_speed,
                cut_out_speed, rated_speed, rated_power, windresource, power_models, model_set,
                rotor_sample_points_y=rotor_points_y,rotor_sample_points_z=rotor_points_z, hours_per_year=365.0*24.0)
            
            @test aep ≈ 938573.62950*1E6 rtol=1E-10

        end

        @testset "Test AEP states on large farm" begin
            # test based on Borselle II and IV wind farms as used in IEA task 37 case studies 3 and 4

            # import model set with wind farm and related details
            include("./model_sets/model_set_7_ieacs3.jl")
            
            state_aeps = ff.calculate_state_aeps(turbine_x, turbine_y, turbine_z, rotor_diameter,
                            hub_height, turbine_yaw, ct_models, generator_efficiency, cut_in_speed,
                            cut_out_speed, rated_speed, rated_power, windresource, power_models, model_set;
                            rotor_sample_points_y=[0.0], rotor_sample_points_z=[0.0], hours_per_year=365.0*24.0)

            dir_aep = zeros(20)
            for i in 1:20
                for j in 1:20
                    dir_aep[i] += state_aeps[(i-1)*20 + j]
                end
            end

            @test dir_aep ≈ [ 20238.63584, 15709.41125, 13286.56833, 13881.04112, 19232.89054,
            32035.08418, 52531.37389, 47035.14700, 46848.21422, 45107.13416,
            53877.69698, 68105.50430, 69587.76656, 73542.89319, 69615.74101,
            66752.31531, 73027.78883, 60187.14103, 59847.98304, 38123.29869]*1E6 rtol=1E-10
           

        end

        @testset "Test AEP on single turbine" begin
            # import model set with wind farm and related details
            include("./model_sets/model_set_7_ieacs4_single_turbine.jl")
            
            aep = ff.calculate_aep(turbine_x, turbine_y, turbine_z, rotor_diameter,
                            hub_height, turbine_yaw, ct_models, generator_efficiency, cut_in_speed,
                            cut_out_speed, rated_speed, rated_power, windresource, power_models, model_set;
                            rotor_sample_points_y=[0.0], rotor_sample_points_z=[0.0], hours_per_year=365.0*24.0)
            
            @test aep ≈ 42.54982024375254*1E9 rtol=1E-10

        end

    end

    @testset "utilities" begin

        @testset "latitude longitude to xy" begin

            latitude = [59.3293, 59.8586]
            longitude = [18.0686, 17.6389] 
            utm_zone = 33
            x, y = ff.latlong_to_xy(latitude, longitude, utm_zone)

            @test x ≈ [0.0, -26778.38032168697] atol=1E-6
            @test y ≈ [0.0, 57865.048037721775] atol=1E-6
        end


        @testset "hermite spline" begin

            x = 0.5
            x1 = 0.0
            x2 = 1.0
            y1 = 0.0
            y2 = 1.0
            dydx1 = 1.0
            dydx2 = 1.0

            v = ff.hermite_spline(x, x1, x2, y1, dydx1, y2, dydx2)
            @test v == 0.5

            v, dv = ff.hermite_spline(x, x1, x2, y1, dydx1, y2, dydx2; return_deriv=true)
            @test v == 0.5
            @test dv == 1.0

            dydx1 = 0.0
            dydx2 = 0.0
            v, dv = ff.hermite_spline(x, x1, x2, y1, dydx1, y2, dydx2; return_deriv=true)
            @test v == 0.5
            @test dv == 1.5

        end

        @testset "wake overlap" begin

            turbine_y = 1000.0
            turbine_z = wake_center_z = 90.0
            rotor_diameter = 80.0
            wake_diameter = 80.0
            wake_center_y = 0.0

            # test no overlap
            overlap = ff.overlap_area_func(turbine_y, turbine_z, rotor_diameter, wake_center_y,
                wake_center_z, wake_diameter)
            @test overlap == 0.0

            # test partial overlap
            turbine_y = 0.8079455*rotor_diameter/2.0
            overlap = ff.overlap_area_func(turbine_y, turbine_z, rotor_diameter, wake_center_y,
                wake_center_z, wake_diameter)
            @test overlap ≈ 0.5*0.25*pi*rotor_diameter^2 atol=1E-4

            # test full overlap larger wake
            turbine_y = 0.0
            wake_diameter = 90.0
            overlap = ff.overlap_area_func(turbine_y, turbine_z, rotor_diameter, wake_center_y,
                wake_center_z, wake_diameter)
            @test overlap ≈ 0.25*pi*rotor_diameter^2 atol=1E-6

            # test full overlap larger rotor
            turbine_y = 0.0
            wake_diameter = 70.0
            overlap = ff.overlap_area_func(turbine_y, turbine_z, rotor_diameter, wake_center_y,
                wake_center_z, wake_diameter)
            @test overlap ≈ 0.25*pi*wake_diameter^2 atol=1E-6

        end

        @testset "smooth max" begin

            x = 1.0
            y = 2.0

            m = ff.smooth_max(x, y)
            @test m ≈ y atol=1E-4

            x = 1.99
            m = ff.smooth_max(x, y, s=400)
            @test m ≈ y atol=1E-4

            x = -4
            m = ff.smooth_max(x, y, s=4)
            @test m ≈ y atol=1E-6

            c = [-30.0;-2.0;0.0;1.0;y]
            m = ff.smooth_max(c)
            @test m ≈ y atol=1E-4

            c = [-30.0;-2.0;1.98;1.99;y]
            m = ff.smooth_max(c, s=400)
            @test m ≈ y atol=1E-4

            c = [-30.0;-20.0;-10.0;-4.0;y]
            m = ff.smooth_max(c, s=4)
            @test m ≈ y atol=1E-6

        end

    end

    @testset "Optimization functions" begin

        @testset "Turbine spacing calculation" begin

            testing_x = [0.0,0.0,500.0,500.0,7481.0]
            testing_y = [0.0,500.0,0.0,500.0,-43891.0]
            turbine_separation = [500.0,500.0,707.1067811865476,44523.9850193129,707.1067811865476,500.0,45016.95505029189,500.0,44442.70741077775,44936.56909466943]

            @test ff.turbine_spacing(testing_x,testing_y) == turbine_separation

        end

        @testset "Circular boundary" begin

            center = [100,500]
            radius = 500
            testing_x = [100,100,100,100,-500,700]
            testing_y = [500,1100,-100,0,500,500]
            test_values = [-500,100,100,0,100,100]

            @test ff.circle_boundary(center,radius,testing_x,testing_y) == test_values

        end

        @testset "Splined boundary" begin

            @testset "One Turbine, Circular Boundary" begin
                #-- One-turbine circular boundary as a square --#
                # A discretized 20-point circle
                bndry_x_clsd = [200.00, 195.11, 180.90, 158.78, 130.90, 100.00, 69.10, 41.22, 19.10, 4.89, 0.00, 4.89, 19.10, 41.22, 69.10, 100.00, 130.90, 158.78, 180.90, 195.11, 200.00]
                bndry_y_clsd = [100.00, 130.90, 158.78, 180.90, 195.11, 200.00, 195.11, 180.90, 158.78, 130.90, 100.00, 69.10, 41.22, 19.10, 4.89, 0.00, 4.89, 19.10, 41.22, 69.10, 100.00]
                # Vertices that keep splines injective (4-corners)
                bndry_corner_indcies =[1,6,11,16, 21]  # 20 pt circle, 4 corners
                # Should be equidistant from sides
                testing_x = [100.0]
                testing_y = [100.0]
<<<<<<< HEAD
                test_values = [-100.0, -100.0, -100.0, -100.0]
=======
                test_values = [100.0, 100.0, 100.0, 100.0]
>>>>>>> e1f7642b

                @test ff.splined_boundary(testing_x, testing_y, bndry_x_clsd, bndry_y_clsd, bndry_corner_indcies) == test_values

                #-- One-turbine circular boundary as a triangle --#
                # Vertices that keep splines injective (3-corners)
                bndry_corner_indcies =[1,11,17,21]  # 20 pt circle, 3 corners
                @test ff.splined_boundary(testing_x, testing_y, bndry_x_clsd, bndry_y_clsd, bndry_corner_indcies) == test_values
            end

            @testset "Multi-Turbine, Circular Boundary" begin
                #-- Multi-turbine circular boundary as a square --#
                # A discretized 200-point circle
                num_pts = 200
                circ_radius = 100.0
                circ_center = [100.0, 100.0]
                bndry_x_clsd, bndry_y_clsd = ff.DiscreteCircum(circ_center[1], circ_center[2], circ_radius, num_pts)
                # Vertices that keep splines injective (4-corners)
                bndry_corner_indcies = [1, 51, 101, 151, 201]  # 200 pt circle, 4 corners

                # Vertices that keep splines injective
                circ_corners = 1/sqrt(2)
                cc_r = circ_center[2] + (circ_corners * circ_radius) # ~170
                cc_l = circ_center[1] - (circ_corners * circ_radius) # ~ 30
                cc_d = cc_r - cc_l                # ~140
                cc_d2 = cc_d/2                    # ~ 70

                testing_x = [cc_l, 100.0, cc_r, cc_l, 100.0, cc_r, cc_l, 100.0, cc_r]
                testing_y = [cc_r, cc_r, cc_r, 100.0, 100.0, 100.0, cc_l, cc_l, cc_l]
                
<<<<<<< HEAD
                test_values = [ -cc_r,  -cc_l,   -0.0,  -cc_d,
                               -100.0, -100.0,  -cc_l,  -cc_r,
                                -cc_l,  -cc_r,   -0.0,  -cc_d,
                                -cc_r,  -cc_l, -cc_d2, -cc_d2,
                               -100.0, -100.0, -100.0, -100.0,
                                -cc_l,  -cc_r, -cc_d2, -cc_d2,
                                -cc_r,  -cc_l,  -cc_d,   -0.0,
                               -100.0, -100.0,  -cc_r,  -cc_l,
                                -cc_l,  -cc_r,  -cc_d,   -0.0]
=======
                test_values = [ cc_r,  cc_l,   0.0,  cc_d,
                               100.0, 100.0,  cc_l,  cc_r,
                                cc_l,  cc_r,   0.0,  cc_d,
                                cc_r,  cc_l, cc_d2, cc_d2,
                               100.0, 100.0, 100.0, 100.0,
                                cc_l,  cc_r, cc_d2, cc_d2,
                                cc_r,  cc_l,  cc_d,   0.0,
                               100.0, 100.0,  cc_r,  cc_l,
                                cc_l,  cc_r,  cc_d,   0.0]
>>>>>>> e1f7642b

                ans = ff.splined_boundary(testing_x, testing_y, bndry_x_clsd, bndry_y_clsd, bndry_corner_indcies)
                # Test each turbine individually
                for i in 1:length(test_values)
                    @test ans[i] ≈ test_values[i] atol=5E-2
                end

                #-- Multi-turbine circular boundary as a triangle --#
                # Vertices that keep splines injective (3-corners)
                bndry_corner_indcies = [1, 101, 151, 201]  # 200 pt circle, 3 corners
                ans = ff.splined_boundary(testing_x, testing_y, bndry_x_clsd, bndry_y_clsd, bndry_corner_indcies)
                for i in 1:length(test_values)
                    @test ans[i] ≈ test_values[i] atol=5E-2
                end
            end

            ###### TODO: Rewrite boundary method so it doesn't fail with pt 3 being concave
            # #-- Multi-turbine circular boundary as a triangle --#
            # # Vertices that keep splines injective (3-corners)
            # bndry_corner_indcies = [1, 101, 151, 201]  # 200 pt circle, 3 corners
            # ans = ff.splined_boundary(testing_x, testing_y, bndry_x_clsd, bndry_y_clsd, bndry_corner_indcies)
            # # Test each turbine individually
            # for i in 1:length(test_values)
            #     @test ans[i] ≈ test_values[i] atol=5E-2
            # end

            # #-- Multi-turbine convex boundary test --#
            # bndry_x = [200, 100, 50, 100, 50, 100, 200]
            # bndry_y = [100, 200, 150, 100, 50, 0, 100]
            # # Vertices that keep splines injective
            # bndry_corner_indcies = [1, 3, 4, 5, 7]
            # # Make a turbine grid inside the circle
            # testing_x = [ 50, 100, 150,  50, 100, 150,  50, 100, 150]
            # testing_y = [150, 150, 150, 100, 100, 100,  50,  50,  50]

            # test_values = [150 -50 -50  50
            #                100   0 -50  50
            #                 50  50   0 100
            #                150 -50   0   0
            #                100   0   0   0
            #                 50  50  50  50
            #                150 -50  50 -50
            #                100   0  50 -50
            #                 50  50 100   0]
            # @test ff.splined_boundary(testing_x, testing_y, bndry_x_clsd, bndry_y_clsd, bndry_corner_indcies) == test_values #atol=1E-3

            #-- Multi-turbine concave boundary test --#
        
        end

        @testset "Variable Reduction (Boundary)" begin
            @testset "One Turbine, Circular Boundary, Zero Start Distance" begin
                #-- One-turbine circular boundary, zero start distance--#
                # A discretized 20-point circle
                bndry_x_clsd = [200.00, 195.11, 180.90, 158.78, 130.90, 100.00, 69.10, 41.22, 19.10, 4.89, 0.00, 4.89, 19.10, 41.22, 69.10, 100.00, 130.90, 158.78, 180.90, 195.11, 200.00]
                bndry_y_clsd = [100.00, 130.90, 158.78, 180.90, 195.11, 200.00, 195.11, 180.90, 158.78, 130.90, 100.00, 69.10, 41.22, 19.10, 4.89, 0.00, 4.89, 19.10, 41.22, 69.10, 100.00]
                # Give it one small turbine
                num_turbs = 1
                start_dist = 0
                turb_diam = 10.0
                turb_min_spacing = 2*turb_diam

                testing_x, testing_y, num_leftover = ff.VR_boundary_startup(bndry_x_clsd, bndry_y_clsd, start_dist, turb_min_spacing, num_turbs)
                test_values = [200.00, 100.0, 0]
                @test test_values[1] == bndry_x_clsd[1]  # Should line up with first coordinate
                @test test_values[2] == bndry_y_clsd[1]
                @test test_values[3] == 0                # No leftover turbines
            end

            @testset "One Turbine, Square Boundary, Zero Start Distance" begin
                # A 4-point sqaure
                bndry_x_clsd = [100.0, 0.0, 0.0, 100.0, 100.0]
                bndry_y_clsd = [100.0, 100.0, 0.0, 0.0, 100.0]
                # Give it one small turbine, at the start
                num_turbs = 1
                start_dist = 0
                turb_diam = 10.0
                turb_min_spacing = 2*turb_diam

                testing_x, testing_y, num_leftover = ff.VR_boundary_startup(bndry_x_clsd, bndry_y_clsd, start_dist, turb_min_spacing, num_turbs)
                test_values = [bndry_x_clsd[1], bndry_y_clsd[1], 0]
                #@test ff.VR_bounary_startup(bndry_x_clsd, bndry_y_clsd, start_dist, turb_min_spacing, num_turbs) == test_values
                @test testing_x[1] == test_values[1]
                @test testing_y[1] == test_values[2]
                @test num_leftover == test_values[3]
            end 

            @testset "One Turbine, Circular Boundary, With Start Distance" begin
                #-- One-turbine circular boundary, zero start distance  --#
                # A discretized 20-point circle
                bndry_x_clsd = [200.00, 195.11, 180.90, 158.78, 130.90, 100.00, 69.10, 41.22, 19.10, 4.89, 0.00, 4.89, 19.10, 41.22, 69.10, 100.00, 130.90, 158.78, 180.90, 195.11, 200.00]
                bndry_y_clsd = [100.00, 130.90, 158.78, 180.90, 195.11, 200.00, 195.11, 180.90, 158.78, 130.90, 100.00, 69.10, 41.22, 19.10, 4.89, 0.00, 4.89, 19.10, 41.22, 69.10, 100.00]
                # Vertices that keep splines injective (4-corners)
                bndry_corner_indcies =[1,6,11,16, 21]  # 20 pt circle, 4 corners
                # Give it one small turbine
                num_turbs = 1
                start_dist = (pi/2)*100 # Top of the circle
                turb_diam = 10.0
                turb_min_spacing = 2*turb_diam

                testing_x, testing_y, num_leftover = ff.VR_boundary_startup(bndry_x_clsd, bndry_y_clsd, start_dist, turb_min_spacing, num_turbs)
                test_values = [100.00, 200.0, 0]
                @test test_values[1] ≈ bndry_x_clsd[6] atol=1E-10 # Should line up with top coordinate
                @test test_values[2] ≈ bndry_y_clsd[6] atol=1E-10
                @test test_values[3] == 0                # No leftover turbines
            end

            @testset "One Turbine, Square Boundary, With Start Distance" begin
                # A 4-point sqaure
                bndry_x_clsd = [100.0, 0.0, 0.0, 100.0, 100.0]
                bndry_y_clsd = [100.0, 100.0, 0.0, 0.0, 100.0]
                # Give it one small turbine, at the start
                num_turbs = 1
                start_dist = 100.0 # Top left corner
                turb_diam = 10.0
                turb_min_spacing = 2*turb_diam

                testing_x, testing_y, num_leftover = ff.VR_boundary_startup(bndry_x_clsd, bndry_y_clsd, start_dist, turb_min_spacing, num_turbs)
                test_values_x = bndry_x_clsd[2]
                test_values_y = bndry_y_clsd[2]
                test_num_leftover = 0
                #@test ff.VR_bounary_startup(bndry_x_clsd, bndry_y_clsd, start_dist, turb_min_spacing, num_turbs) == test_values
                @test testing_x[1] == test_values_x
                @test testing_y[1] == test_values_y
                @test num_leftover == test_num_leftover
            end

            @testset "Multi-Turbine, Circular Boundary, Zero Start Distance" begin
                #-- Multi-turbine circular boundary as a square --#
                # A discretized 200-point circle
                num_pts = 400
                circ_radius = 100.0
                circ_center = [100.0, 100.0]
                bndry_x_clsd, bndry_y_clsd = ff.DiscreteCircum(circ_center[1], circ_center[2], circ_radius, num_pts)
                # Vertices that keep splines injective (4-corners)
                bndry_corner_indcies = [1, 51, 101, 151, 201]  # 200 pt circle, 4 corners
                # Give it a few turbines, don't perturb the start
                num_turbs = 8
                start_dist = 0 # Right of the circle
                turb_diam = 10.0
                turb_min_spacing = 2*turb_diam

                # Vertices that keep splines injective
                circ_corners = 1/sqrt(2)
                cc_r = circ_center[2] + (circ_corners * circ_radius) # ~170
                cc_l = circ_center[1] - (circ_corners * circ_radius) # ~ 30
                cc_d = cc_r - cc_l                # ~140
                cc_d2 = cc_d/2                    # ~ 70

                testing_x, testing_y, num_leftover = ff.VR_boundary_startup(bndry_x_clsd, bndry_y_clsd, start_dist, turb_min_spacing, num_turbs)
                test_values_x = [200.0, cc_r, 100.0, cc_l, 0.0, cc_l, 100.0, cc_r]
                test_values_y = [100.0, cc_r, 200.0, cc_r, 100.0, cc_l, 0.0, cc_l]
                test_values_numleftover = [ [200.00, ],
                                            [100.0, ],
                                            0]
                @test test_values_x ≈ testing_x  atol=1E-10
            end

            @testset "Multi-Turbine, Square Boundary, Zero Start Distance" begin
                # A 4-point sqaure
                bndry_x_clsd = [100.0, 0.0, 0.0, 100.0, 100.0]
                bndry_y_clsd = [100.0, 100.0, 0.0, 0.0, 100.0]
                # Give it a few turbines, perturb the start
                num_turbs = 4
                start_dist = 0.0 # Top side mid-point
                turb_diam = 10.0
                turb_min_spacing = 2*turb_diam

                testing_x, testing_y, num_leftover = ff.VR_boundary_startup(bndry_x_clsd, bndry_y_clsd, start_dist, turb_min_spacing, num_turbs)
                test_values_x = [100.0, 0.0, 0.0, 100.0]
                test_values_y = [100.0, 100.0, 0.0, 0.0]
                test_num_leftover = 0
                @test testing_x == test_values_x
                @test testing_y == test_values_y
                @test num_leftover == test_num_leftover
            end

            @testset "Multi-Turbine, Circular Boundary, With Start Distance" begin
                #-- Multi-turbine circular boundary as a square --#
                # A discretized 200-point circle
                num_pts = 400
                circ_radius = 100.0
                circ_center = [100.0, 100.0]
                bndry_x_clsd, bndry_y_clsd = ff.DiscreteCircum(circ_center[1], circ_center[2], circ_radius, num_pts)
                # Vertices that keep splines injective (4-corners)
                bndry_corner_indcies = [1, 51, 101, 151, 201]  # 200 pt circle, 4 corners
                # Give it a few turbines, don't perturb the start
                num_turbs = 8
                start_dist = 100*pi/4 # Top Right of the circle
                turb_diam = 10.0
                turb_min_spacing = 2*turb_diam

                # Vertices that keep splines injective
                circ_corners = 1/sqrt(2)
                cc_r = circ_center[2] + (circ_corners * circ_radius) # ~170
                cc_l = circ_center[1] - (circ_corners * circ_radius) # ~ 30
                cc_d = cc_r - cc_l                # ~140
                cc_d2 = cc_d/2                    # ~ 70

                testing_x, testing_y, num_leftover = ff.VR_boundary_startup(bndry_x_clsd, bndry_y_clsd, start_dist, turb_min_spacing, num_turbs)
                test_values_x = [cc_r, 100.0, cc_l, 0.0, cc_l, 100.0, cc_r, 200.0]
                test_values_y = [cc_r, 200.0, cc_r, 100.0, cc_l, 0.0, cc_l, 100.0]
                test_values_numleftover = [ [200.00, ],
                                            [100.0, ],
                                            0]
                @test test_values_x ≈ testing_x  atol=5E-3
            end

            @testset "Multi-Turbine, Square Boundary, With Start Distance" begin
                # A 4-point sqaure
                bndry_x_clsd = [100.0, 0.0, 0.0, 100.0, 100.0]
                bndry_y_clsd = [100.0, 100.0, 0.0, 0.0, 100.0]
                # Give it a few turbines, perturb the start
                num_turbs = 4
                start_dist = 50.0 # Top side mid-point
                turb_diam = 10.0
                turb_min_spacing = 2*turb_diam

                testing_x, testing_y, num_leftover = ff.VR_boundary_startup(bndry_x_clsd, bndry_y_clsd, start_dist, turb_min_spacing, num_turbs)
                test_values_x = [50.0, 0.0, 50.0, 100.0]
                test_values_y = [100.0, 50.0, 0.0, 50.0]
                test_num_leftover = 0
                @test testing_x == test_values_x
                @test testing_y == test_values_y
                @test num_leftover == test_num_leftover
            end
        end

    end


    @testset "Thrust Coefficient Models" begin

        @testset "Constant Thrust Coefficent Model" begin

            ct = 0.7
            v0 = 8.0
            ct_model = ff.ThrustModelConstantCt(ct)

            @test ff.calculate_ct(v0, ct_model) == ct

        end

        @testset "Point based Thrust Coefficent Model" begin

            # load data
            data = readdlm("inputfiles/NREL5MWCPCT.txt",  ' ', skipstart=1)

            # extract velocity and ct points
            velpoints = data[:,1]
            ctpoints = data[:,3]

            # intialize ct model
            ct_model = ff.ThrustModelCtPoints(velpoints, ctpoints)

            # low velocity
            v0 = 1.0
            ct0 = ctpoints[1]
            @test ff.calculate_ct(v0, ct_model) == ct0

            # mid velocity
            v0 = 0.5*(6.925399017365052146 + 7.056245651277220254)
            ct0 = 0.5*(7.930937230057298892e-01 + 7.884019134159416797e-01)
            @test ff.calculate_ct(v0, ct_model) == ct0

            # high velocity
            v0 = 30.0
            ct0 = ctpoints[end]
            @test ff.calculate_ct(v0, ct_model) == ct0


        end

    end

    @testset "Power Models" begin
        @testset "calculate_power_from_cp" begin
            generator_efficiency = 0.944
            air_density = 1.1716
            rotor_area = pi*80.0^2/4
            constcp = 0.8
            v0 = 12.0
            yaw = 0.0

            p = ff.calculate_power_from_cp(generator_efficiency, air_density, rotor_area, constcp, v0, yaw)
            @test p ≈ 3.8425979093271587e6 atol=1E-6

            generator_efficiency = 1.0
            air_density = 1.1716
            rotor_area = pi*126.4^2/4
            v0 = 8.0
            yaw = 0.0

            # load yaw power data
            t1yawdata = readdlm("./inputfiles/sowfa_power_data_t1.csv", ',', skipstart=1)
            yaw = t1yawdata[:,1]*pi/180.0

            # load cp data
            cpctdata = readdlm("./inputfiles/NREL5MWCPCT.txt",  ' ', skipstart=1)
            velpoints = cpctdata[:,1]
            cppoints = cpctdata[:,2]
            ctpoints = cpctdata[:,3]
            constcp = linear(velpoints, cppoints, v0)

            powers = zeros(length(yaw))
            for i = 1:length(yaw)
                powers[i] = ff.calculate_power_from_cp(generator_efficiency, air_density, rotor_area, constcp, v0, yaw[i])
            end
            @test powers*1E-6 ≈ t1yawdata[:,2] atol=1E-1

        end

        @testset "calculate_power() PowerModelConstantCP" begin
            generator_efficiency = 0.944
            air_density = 1.1716
            rotor_area = 0.25*pi*80.0^2
            constcp = 0.8
            v0 = 8.0
            cut_in_speed = 4.  # m/s
            cut_out_speed = 25.  # m/s
            rated_speed = 16.  # m/s
            rated_power = 2.0E6  # W
            yaw = 0.0

            power_model = ff.PowerModelConstantCp(constcp)

            p = ff.calculate_power(generator_efficiency, air_density, rotor_area, v0, yaw, cut_in_speed, rated_speed, cut_out_speed, rated_power, power_model)
            @test p ≈ 0.5*rotor_area*constcp*air_density*generator_efficiency*v0^3 atol=1E-6

        end

        @testset "calculate_power() PowerModelCpPoints" begin
            generator_efficiency = 0.944
            air_density = 1.1716
            rotor_area = pi*80.0^2/4
            cut_in_speed = 4.  # m/s
            cut_out_speed = 25.  # m/s
            rated_speed = 16.  # m/s
            rated_power = 2.0E6  # W

            # load data
            data = readdlm("inputfiles/NREL5MWCPCT.txt",  ' ', skipstart=1)

            # vel and cp for test based on input cp curve
            v0 = 0.5*(8.495558624311073004 + 8.626405258223240224)
            cp0 = 0.5*(4.631607703567138801e-01 + 4.631607703567138801e-01)

            yaw = 0.0

            # calculate expected power out
            power = 0.5*cp0*air_density*rotor_area*generator_efficiency*v0^3

            # extract velocity and cp points
            velpoints = data[:,1]
            cppoints = data[:,2]

            # intialize power model struct
            power_model = ff.PowerModelCpPoints(velpoints, cppoints)

            # calculated power and test
            p = ff.calculate_power(generator_efficiency, air_density, rotor_area, v0, yaw, cut_in_speed, rated_speed, cut_out_speed, rated_power, power_model)
            @test p ≈ power atol=1E-6

        end

        @testset "calculate_power() PowerModelPowerPoints" begin
            generator_efficiency = 0.944
            air_density = 1.1716
            rotor_area = pi*80.0^2/4
            cut_in_speed = 4.  # m/s
            cut_out_speed = 25.  # m/s
            rated_speed = 16.  # m/s
            rated_power = 2.0E6  # W

            yaw = 0.0

            # vel and power for test based on input power curve
            v0 = 0.5*(6.9778601570742005 + 7.469669440862736)
            p0 = 0.5*(0.4665924276169269 + 0.5768374164810695)*1E6

            # load data
            data = readdlm("inputfiles/niayifar_vestas_v80_power_curve_observed.txt",  ',', skipstart=1)

            # extract velocity and cp points
            velpoints = data[:,1]
            powpoints = data[:,2]*1E6

            # intialize power model struct
            power_model = ff.PowerModelPowerPoints(velpoints, powpoints)

            # calc power
            p = ff.calculate_power(generator_efficiency, air_density, rotor_area, v0, yaw, cut_in_speed, rated_speed, cut_out_speed, rated_power, power_model)

            # test
            @test p ≈ p0 atol=1E-6

        end

        @testset "calculate_turbine_power() PowerModelConstantCp" begin

            include("./model_sets/model_set_2.jl")

            wt_yaw = 0.0

            # test below cut in
            wt_velocity = 1.0
            p = ff.calculate_turbine_power(generator_efficiency[1], cut_in_speed[1], cut_out_speed[1], rated_speed[1], rated_power[1], rotor_diameter[1], wt_velocity, wt_yaw, power_model, air_density)
            
            @test p ≈ 0.0 atol=1E-6

            # region 2
            v0 = wt_velocity = 8.0
            p = ff.calculate_turbine_power(generator_efficiency[1], cut_in_speed[1], cut_out_speed[1], rated_speed[1], rated_power[1], rotor_diameter[1], wt_velocity, wt_yaw, power_model, air_density)
            rotor_area = pi*0.25*rotor_diameter[1]^2
            @test p ≈ 0.5*constcp*air_density*rotor_area*generator_efficiency[1]*v0^3 atol=1E-6

            # above rated
            wt_velocity = 20.0
            p = ff.calculate_turbine_power(generator_efficiency[1], cut_in_speed[1], cut_out_speed[1], rated_speed[1], rated_power[1], rotor_diameter[1], wt_velocity, wt_yaw, power_model, air_density)
            @test p ≈ rated_power[1] atol=1E-6

            # above cut out
            wt_velocity = 30.0
            p = ff.calculate_turbine_power(generator_efficiency[1], cut_in_speed[1], cut_out_speed[1], rated_speed[1], rated_power[1], rotor_diameter[1], wt_velocity, wt_yaw, power_model, air_density)
            @test p ≈ 0.0 atol=1E-6

        end

        @testset "calculate_turbine_power() PowerModelPowerCurveCubic" begin

            include("./model_sets/model_set_7_ieacs4_single_turbine.jl")

            wt_yaw = 0.0

            # test below cut in
            wt_velocity = 1.0
            p = ff.calculate_turbine_power(generator_efficiency[1], cut_in_speed[1], cut_out_speed[1], rated_speed[1], rated_power[1], rotor_diameter[1], wt_velocity, wt_yaw, power_model, air_density)
            
            @test p ≈ 0.0 atol=1E-6

            # region 2
            speeds = [ 0.90,  1.98,  3.18,  4.40,
            5.64,  6.87,  8.11,  9.35,
            10.59, 11.83, 13.07, 14.31,
            15.56, 16.80, 18.04, 19.28,
            20.52, 21.77, 23.01, 24.25]

            wt_yaw = 0.0

            wt_velocity = speeds[4]
            p = ff.calculate_turbine_power(generator_efficiency[1], cut_in_speed[1], cut_out_speed[1], rated_speed[1], rated_power[1], rotor_diameter[1], wt_velocity, wt_yaw, power_model, air_density)
            rotor_area = pi*0.25*rotor_diameter[1]^2
            @test p ≈ 0.0018658892128279934*1E6 rtol=1E-14


            wt_velocity = speeds[5]
            p = ff.calculate_turbine_power(generator_efficiency[1], cut_in_speed[1], cut_out_speed[1], rated_speed[1], rated_power[1], rotor_diameter[1], wt_velocity, wt_yaw, power_model, air_density)
            @test p ≈ 0.1285989504373177*1E6 rtol=1E-14


            wt_velocity = speeds[6]
            p = ff.calculate_turbine_power(generator_efficiency[1], cut_in_speed[1], cut_out_speed[1], rated_speed[1], rated_power[1], rotor_diameter[1], wt_velocity, wt_yaw, power_model, air_density)
            @test p ≈ 0.6892100000000001*1E6 rtol=1E-14


            wt_velocity = speeds[7]
            p = ff.calculate_turbine_power(generator_efficiency[1], cut_in_speed[1], cut_out_speed[1], rated_speed[1], rated_power[1], rotor_diameter[1], wt_velocity, wt_yaw, power_model, air_density)
            @test p ≈ 2.024097113702623*1E6 rtol=1E-14


            wt_velocity = speeds[8]
            p = ff.calculate_turbine_power(generator_efficiency[1], cut_in_speed[1], cut_out_speed[1], rated_speed[1], rated_power[1], rotor_diameter[1], wt_velocity, wt_yaw, power_model, air_density)
            @test p ≈ 4.4644424198250725*1E6 rtol=1E-14


            wt_velocity = speeds[9]
            p = ff.calculate_turbine_power(generator_efficiency[1], cut_in_speed[1], cut_out_speed[1], rated_speed[1], rated_power[1], rotor_diameter[1], wt_velocity, wt_yaw, power_model, air_density)
            @test p ≈ 8.343766151603498*1E6 rtol=1E-14

            # above rated
            wt_velocity = 20.0
            p = ff.calculate_turbine_power(generator_efficiency[1], cut_in_speed[1], cut_out_speed[1], rated_speed[1], rated_power[1], rotor_diameter[1], wt_velocity, wt_yaw, power_model, air_density)
            @test p ≈ rated_power[1] atol=1E-6

            # above cut out
            wt_velocity = 30.0
            p = ff.calculate_turbine_power(generator_efficiency[1], cut_in_speed[1], cut_out_speed[1], rated_speed[1], rated_power[1], rotor_diameter[1], wt_velocity, wt_yaw, power_model, air_density)
            @test p ≈ 0.0 atol=1E-6

        end

    end


    @testset "Wind Shear Models" begin

        @testset "Power Law Wind Shear" begin
            # TODO base this tests on something more concrete

            point_velocity_no_shear = 8.0
            reference_height = 80.0
            ground_height = 0.0
            shear_exp = 0.15

            model = ff.PowerLawWindShear(shear_exp)
            # test at reference height
            locz = 80.0
            @test ff.adjust_for_wind_shear(locz, point_velocity_no_shear, reference_height, ground_height, model) == point_velocity_no_shear

            # test at ground height
            locz = 0.0
            @test ff.adjust_for_wind_shear(locz, point_velocity_no_shear, reference_height, ground_height, model) == 0.0

            # test below ground height
            locz = -10.0
            @test ff.adjust_for_wind_shear(locz, point_velocity_no_shear, reference_height, ground_height, model) == 0.0

            # test at 40 meters
            locz = 40.0
            u = point_velocity_no_shear*((locz - ground_height)/(reference_height-ground_height))^shear_exp
            @test ff.adjust_for_wind_shear(locz, point_velocity_no_shear, reference_height, ground_height, model) == u

            # test at 10 meters
            loc =[0.0, 0.0, 10.0]
            u = point_velocity_no_shear*((locz - ground_height)/(reference_height-ground_height))^shear_exp
            @test ff.adjust_for_wind_shear(locz, point_velocity_no_shear, reference_height, ground_height, model) == u

        end

    end

    @testset "Wake Combination Models" begin

        old_deficit_sum = 0.3
        wind_speed = 8.0
        deltav = 0.2
        turb_inflow = 7.5

        @testset "Linear Freestream Superposition" begin
            model = ff.LinearFreestreamSuperposition()
            result = old_deficit_sum + wind_speed*deltav
            @test ff.wake_combination_model(deltav, wind_speed, turb_inflow, old_deficit_sum, model) == result
        end

        @testset "Sum of Squares Freestream Superposition" begin
            model = ff.SumOfSquaresFreestreamSuperposition()
            result = sqrt(old_deficit_sum^2 + (wind_speed*deltav)^2)
            @test ff.wake_combination_model(deltav, wind_speed, turb_inflow, old_deficit_sum, model) == result
        end

        @testset "Sum of Squares Local Velocity Superposition" begin
            model = ff.SumOfSquaresLocalVelocitySuperposition()
            result = sqrt(old_deficit_sum^2 + (turb_inflow*deltav)^2)
            @test ff.wake_combination_model(deltav, wind_speed, turb_inflow, old_deficit_sum, model) == result
        end

        @testset "Linear Local Velocity Superposition" begin
        model = ff.LinearLocalVelocitySuperposition()
        result = old_deficit_sum + turb_inflow*deltav
        @test ff.wake_combination_model(deltav, wind_speed, turb_inflow, old_deficit_sum, model) == result
        end

    end

    @testset "Wake Deflection Models" begin

        @testset "Jiminez Yaw Deflection" begin

            # [1] Jiminez 2010

            # The following are CFD results, not model results, so testing is a little sketchy.
            # data for ct=0.8, x/d = 2.5 from [1] fig. 8
            # z/d                   u/u0
            # 0.005141388174807027, 0.5123919308357348 # yaw = 0
            # -0.15938303341902316, 0.5089337175792507 # yaw = 10
            # -0.23136246786632375, 0.5677233429394812 # yaw = 20
            # -0.30334190231362435, 0.6576368876080692 # yaw = 30

            # data for ct=0.8, x/d = 5.5
            # z/d                   u/u0
            # 0.0051413881748061385, 0.7542028985507248 # yaw = 0
            # -0.2107969151670961, 0.7460869565217392 # yaw = 10
            # -0.40616966580976843, 0.7657971014492755 # yaw = 20
            # -0.4267352185089983, 0.8191304347826089 # yaw = 30

            # data for ct=0.8, x/d = 8.0
            # z/d                   u/u0
            # 0.010309278350515427, 0.8462457541266909 # yaw = 0
            # -0.2680412371134011, 0.8519456528216436 # yaw = 10
            # -0.5257731958762868, 0.8588075800011918 # yaw = 20
            # -0.5670103092783503, 0.8923216733210179 # yaw = 30

            rotor_diameter = 0.15
            hub_height = 0.125
            yaw_20 = 20.0*pi/180.0
            ct = 0.8 # [1] fig. 8
            constcp = 0.8
            generator_efficiency = 0.944

            wind_farm_state_id = 1
            turbine_x = [0.0]
            turbine_y = [0.0]
            turbine_z = [0.0]
            turbine_yaw = [yaw_20]
            turbine_ct = [ct]
            turbine_ai = [1.0/3.0]
            sorted_turbine_index = [1]
            turbine_inflow_velcity = [8.0]
            turbine_id = 1
            turbine_definition_id = 1
            cut_in_speed = 0.0
            cut_out_speed = 25.0
            rated_speed = 12.0
            rated_power = 1.0176371581904552e6
            ambient_ti = 0.1

            k_star = 0.07 # adjusted to match experimental data. #TODO improve tests with model results
            horizontal_spread_rate = k_star

            ct_model = ff.ThrustModelConstantCt(ct)
            power_model = ff.PowerModelConstantCp(constcp)

            turbine1 = ff.TurbineDefinition(turbine_definition_id, [rotor_diameter], [hub_height], [cut_in_speed], [rated_speed], [cut_out_speed], [rated_power], [generator_efficiency], [ct_model], [power_model])
            model = ff.JiminezYawDeflection(horizontal_spread_rate)

            dx2p5d = 2.5*rotor_diameter
            dy2p5d_y20 = 0.23136246786632375*rotor_diameter # from [1] figure 21

            dx5p5d = 5.5*rotor_diameter
            dy5p5d_y20 = 0.40616966580976843*rotor_diameter # from [1] figure 21

            dx8d = 8.0*rotor_diameter
            dy8d_20 = 0.5257731958762868*rotor_diameter # from [1] figure 21

            # test deflection at 2.5D with yaw 20 deg
            @test round(ff.wake_deflection_model(dx2p5d, 0.0, hub_height, turbine_x, turbine_yaw, turbine_ct, turbine_id, rotor_diameter, ambient_ti, model), digits=2) == round(dy2p5d_y20, digits=2)

            # test deflection at 5.5D with yaw 20 deg
            @test round(ff.wake_deflection_model(dx5p5d, 0.0, hub_height, turbine_x, turbine_yaw, turbine_ct, turbine_id, rotor_diameter, ambient_ti, model), digits=2) == round(dy5p5d_y20, digits=2)

            # test deflection at 8D with yaw 20 deg
            # @test round(ff.wake_deflection_model([dx8d, 0.0, hub_height], model, turbine), digits=2) == round(dy8d_20, digits=2)

        end

        @testset "Gauss Yaw Deflection" begin

            atol = 0.005

            rotor_diameter = 0.15 #[1] p. 509
            hub_height = 0.125 #[1] p. 509
            yaw_20 = 20.0*pi/180.0
            ct = 0.82 # [1] fig. 8
            constcp = 0.8
            generator_efficiency = 0.944

            wind_farm_state_id = 1
            turbine_x = [0.0]
            turbine_y = [0.0]
            turbine_z = [0.000022] #[1] p. 509
            turbine_yaw = [yaw_20]
            turbine_ct = [ct]
            turbine_ai = [1.0/3.0]
            sorted_turbine_index = [1]
            turbine_inflow_velcity = [8.0]
            turbine_id = 1
            turbine_definition_id = 1
            cut_in_speed = 0.0
            cut_out_speed = 25.0
            rated_speed = 12.0
            rated_power = 1.0176371581904552e6
            ambient_ti = 0.1

            ct_model = ff.ThrustModelConstantCt(ct)
            power_model = ff.PowerModelConstantCp([constcp])

            turbine_definition = ff.TurbineDefinition(turbine_definition_id, [rotor_diameter], [hub_height], [cut_in_speed], [rated_speed], [cut_out_speed], [rated_power], [generator_efficiency], [ct_model], [power_model])

            k_star = 0.022 # [1]  p. 525
            turbulence_intensity = 0.1 #0.0875 #[1] p. 508 - this value is only specified to be less than 0.1
            horizontal_spread_rate = k_star
            vertical_spread_rate = k_star
            alpha_star = 2.32 #[1] p. 534
            beta_star = 0.154 #[1] p. 534

            model = ff.GaussYawDeflection(horizontal_spread_rate, vertical_spread_rate, alpha_star, beta_star)

            dx4d = 4.0*rotor_diameter
            dy4d_20 = 0.2684659090909065*rotor_diameter # from [1] figure 21

            dx8d = 8.0*rotor_diameter
            dy8d_20 = 0.34090909090908905*rotor_diameter # from [1] figure 21

            # test deflection at 4D with yaw 20 deg
            @test ff.wake_deflection_model(dx4d, dy4d_20, hub_height, turbine_x, turbine_yaw, turbine_ct, turbine_id, rotor_diameter, ambient_ti, model) ≈ dy4d_20 atol=atol

            # test deflection at 8D with yaw 20 deg
            @test ff.wake_deflection_model(dx8d, dy8d_20, hub_height, turbine_x, turbine_yaw, turbine_ct, turbine_id, rotor_diameter, ambient_ti, model) ≈ dy8d_20 atol=atol

        end

        @testset "Gauss Yaw Deflection Variable Spread" begin

            atol = 0.005

            rotor_diameter = 0.15 #[1] p. 509
            hub_height = 0.125 #[1] p. 509
            yaw_20 = 20.0*pi/180.0
            ct = 0.82 # [1] fig. 8
            constcp = 0.8
            generator_efficiency = 0.944

            wind_farm_state_id = 1
            turbine_x = [0.0]
            turbine_y = [0.0]
            turbine_z = [0.000022] #[1] p. 509
            turbine_yaw = [yaw_20]
            turbine_ct = [ct]
            turbine_ai = [1.0/3.0]
            sorted_turbine_index = [1]
            turbine_inflow_velcity = [8.0]
            turbine_id = 1
            turbine_definition_id = 1
            cut_in_speed = 0.0
            cut_out_speed = 25.0
            rated_speed = 12.0
            rated_power = 1.0176371581904552e6

            ct_model = ff.ThrustModelConstantCt(ct)
            power_model = ff.PowerModelConstantCp([constcp])

            turbine_definition = ff.TurbineDefinition(turbine_definition_id, [rotor_diameter], [hub_height], [cut_in_speed], [rated_speed], [cut_out_speed], [rated_power], [generator_efficiency], [ct_model], [power_model])

            turbulence_intensity = 0.07 # this value is just guessed #TODO find data about deflection using this model
            alpha_star = 2.32 #[1] p. 534
            beta_star = 0.154 #[1] p. 534

            model = ff.GaussYawVariableSpreadDeflection(alpha_star, beta_star)

            dx4d = 4.0*rotor_diameter
            dy4d_20 = 0.2684659090909065*rotor_diameter # from [1] figure 21

            dx8d = 8.0*rotor_diameter
            dy8d_20 = 0.34090909090908905*rotor_diameter # from [1] figure 21

            # test deflection at 4D with yaw 20 deg
            @test ff.wake_deflection_model(dx4d, dy4d_20, hub_height, turbine_x, turbine_yaw, turbine_ct, turbine_id, rotor_diameter, turbulence_intensity, model) ≈ dy4d_20 atol=atol

            # test deflection at 8D with yaw 20 deg
            @test ff.wake_deflection_model(dx8d, dy8d_20, hub_height, turbine_x, turbine_yaw, turbine_ct, turbine_id, rotor_diameter, turbulence_intensity, model) ≈ dy8d_20 atol=atol

        end

    end

    @testset "Wake Deficit Models" begin

        @testset "Jensen Top Hat Model" begin

            include("./model_sets/model_set_1.jl")

            turbine_id = 1

            deflection_y = 0.0
            deflection_z = 0.0

            centerloss40 = 1. - 4.35/8.1
            centerloss100 = 1. - 5.7/8.1


            # test no loss upstream (data from Jensen 1983)
            locx = -1E-12
            locy = 0.0
            locz = hub_height[1]
            @test ff.wake_deficit_model(locx, locy, locz, turbine_x, turbine_y, turbine_z, deflection_y, deflection_z, turbine_id, hub_height, rotor_diameter, turbine_ai, turbine_local_ti, turbine_ct, turbine_yaw, wakedeficitmodel) == 0.0

            # test max loss at turbine (data from Jensen 1983)
            locx = 0.0
            @test ff.wake_deficit_model(locx, locy, locz, turbine_x, turbine_y, turbine_z, deflection_y, deflection_z, turbine_id, hub_height, rotor_diameter, turbine_ai, turbine_local_ti, turbine_ct, turbine_yaw, wakedeficitmodel) == (2. * 1/3.0)

            # test centerline loss 40 meters downstream (data from Jensen 1983)
            locx = 40.0
            @test ff.wake_deficit_model(locx, locy, locz, turbine_x, turbine_y, turbine_z, deflection_y, deflection_z, turbine_id, hub_height, rotor_diameter, turbine_ai, turbine_local_ti, turbine_ct, turbine_yaw, wakedeficitmodel) == centerloss40

            # test centerline loss 100 meters downstream (data from Jensen 1983)
            locx = 100.0
            @test ff.wake_deficit_model(locx, locy, locz, turbine_x, turbine_y, turbine_z, deflection_y, deflection_z, turbine_id, hub_height, rotor_diameter, turbine_ai, turbine_local_ti, turbine_ct, turbine_yaw, wakedeficitmodel) == centerloss100

            # test wake diameter 40 meters downstream (data from Jensen 1983)
            locx = 40.0
            locy = (alpha*40 + rotor_diameter[1]/2.)
            @test ff.wake_deficit_model(locx, locy, locz, turbine_x, turbine_y, turbine_z, deflection_y, deflection_z, turbine_id, hub_height, rotor_diameter, turbine_ai, turbine_local_ti, turbine_ct, turbine_yaw, wakedeficitmodel) == centerloss40
            locy = (alpha*40 + rotor_diameter[1]/2. + 1E-12)
            @test ff.wake_deficit_model(locx, locy, locz, turbine_x, turbine_y, turbine_z, deflection_y, deflection_z, turbine_id, hub_height, rotor_diameter, turbine_ai, turbine_local_ti, turbine_ct, turbine_yaw, wakedeficitmodel) == 0.0
            locy = -(alpha*40 + rotor_diameter[1]/2.)
            @test ff.wake_deficit_model(locx, locy, locz, turbine_x, turbine_y, turbine_z, deflection_y, deflection_z, turbine_id, hub_height, rotor_diameter, turbine_ai, turbine_local_ti, turbine_ct, turbine_yaw, wakedeficitmodel) == centerloss40
            locy = -(alpha*40 + rotor_diameter[1]/2. + 1E-12)
            @test ff.wake_deficit_model(locx, locy, locz, turbine_x, turbine_y, turbine_z, deflection_y, deflection_z, turbine_id, hub_height, rotor_diameter, turbine_ai, turbine_local_ti, turbine_ct, turbine_yaw, wakedeficitmodel) == 0.0

            # test wake diameter 100 meters downstream (data from Jensen 1983)
            locx = 100.0
            locy = (alpha*100. + rotor_diameter[1]/2.)
            @test ff.wake_deficit_model(locx, locy, locz, turbine_x, turbine_y, turbine_z, deflection_y, deflection_z, turbine_id, hub_height, rotor_diameter, turbine_ai, turbine_local_ti, turbine_ct, turbine_yaw, wakedeficitmodel) == centerloss100
            locy = (alpha*100. + rotor_diameter[1]/2. + 1E-12)
            @test ff.wake_deficit_model(locx, locy, locz, turbine_x, turbine_y, turbine_z, deflection_y, deflection_z, turbine_id, hub_height, rotor_diameter, turbine_ai, turbine_local_ti, turbine_ct, turbine_yaw, wakedeficitmodel) == 0.0
            locy = -(alpha*100. + rotor_diameter[1]/2.)
            @test ff.wake_deficit_model(locx, locy, locz, turbine_x, turbine_y, turbine_z, deflection_y, deflection_z, turbine_id, hub_height, rotor_diameter, turbine_ai, turbine_local_ti, turbine_ct, turbine_yaw, wakedeficitmodel) == centerloss100
            locy = -(alpha*100. + rotor_diameter[1]/2. + 1E-12)
            @test ff.wake_deficit_model(locx, locy, locz, turbine_x, turbine_y, turbine_z, deflection_y, deflection_z, turbine_id, hub_height, rotor_diameter, turbine_ai, turbine_local_ti, turbine_ct, turbine_yaw, wakedeficitmodel) == 0.0
        end

        @testset "Jensen Cosine Model" begin

            rotor_diameter = 40.0
            hub_height = 90.0
            cut_in_speed = 0.0
            cut_out_speed = 25.0
            rated_speed = 12.0
            rated_power = 1.0176371581904552e6
            aI = 1.0/3.0
            yaw = 0.0
            ct = 0.7
            constcp = 0.8
            generator_efficiency = 0.944

            wind_farm_state_id = 1
            turbine_x = [0.0]
            turbine_y = [0.0]
            turbine_z = [0.0]
            turbine_yaw = [yaw]
            turbine_ct = [ct]
            turbine_ai = [1.0/3.0]
            sorted_turbine_index = [1]
            turbine_inflow_velcity = [8.0]
            ambient_ti = 0.1
            turbine_id = 1
            turbine_definition_id = 1


            alpha = 0.1
            beta = 20.0*pi/180.0

            deflection_y = 0.0
            deflection_z = 0.0

            ct_model = ff.ThrustModelConstantCt(ct)
            power_model = ff.PowerModelConstantCp([constcp])

            turbine_definition = ff.TurbineDefinition(1, [rotor_diameter], [hub_height], [cut_in_speed], [rated_speed], [cut_out_speed], [rated_power], [generator_efficiency], [ct_model], [power_model])
            model = ff.JensenCosine(alpha, beta)

            centerloss40 = 1. - 4.35/8.1
            centerloss100 = 1. - 5.7/8.1

            d = rotor_diameter*0.5/(tan(model.beta))
            thetamax = 20.0*pi/180.0
            dy40 = tan(thetamax)*(40.0+d)
            dy100 = tan(thetamax)*(100.0+d)

            theta = 15.0*pi/180.
            dx = 40.0
            dy = tan(theta)*(dx+d)
            n = pi/beta
            ftheta = (1.0+cos(n*theta))/2.0
            loss40attheta = (2.0*aI)*((ftheta*rotor_diameter*0.5)/(rotor_diameter*0.5+alpha*dx))^2

            # test no loss upstream (data from Jensen 1983)
            locx = -1E-12
            locy = 0.0
            locz = hub_height[1]
            @test ff.wake_deficit_model(locx, locy, locz, turbine_x, turbine_y, turbine_z, deflection_y, deflection_z, turbine_id, hub_height, rotor_diameter, turbine_ai, turbine_local_ti, turbine_ct, turbine_yaw, model) == 0.0

            # test max loss at turbine (data from Jensen 1983)
            locx = 0.0
            @test ff.wake_deficit_model(locx, locy, locz, turbine_x, turbine_y, turbine_z, deflection_y, deflection_z, turbine_id, hub_height, rotor_diameter, turbine_ai, turbine_local_ti, turbine_ct, turbine_yaw, model) == (2. * aI)

            # test centerline loss 40 meters downstream (data from Jensen 1983)
            locx = 40.0
            @test ff.wake_deficit_model(locx, locy, locz, turbine_x, turbine_y, turbine_z, deflection_y, deflection_z, turbine_id, hub_height, rotor_diameter, turbine_ai, turbine_local_ti, turbine_ct, turbine_yaw, model) == centerloss40

            # test centerline loss 100 meters downstream (data from Jensen 1983)
            locx = 100.0
            @test ff.wake_deficit_model(locx, locy, locz, turbine_x, turbine_y, turbine_z, deflection_y, deflection_z, turbine_id, hub_height, rotor_diameter, turbine_ai, turbine_local_ti, turbine_ct, turbine_yaw, model) == centerloss100

            # test wake diameter 40 meters downstream (data from Jensen 1983)
            locx = 40.0
            locy = dy40
            @test ff.wake_deficit_model(locx, locy, locz, turbine_x, turbine_y, turbine_z, deflection_y, deflection_z, turbine_id, hub_height, rotor_diameter, turbine_ai, turbine_local_ti, turbine_ct, turbine_yaw, model) == 0.0
            @test ff.wake_deficit_model(locx, (locy + 1E-12), locz, turbine_x, turbine_y, turbine_z, deflection_y, deflection_z, turbine_id, hub_height, rotor_diameter, turbine_ai, turbine_local_ti, turbine_ct, turbine_yaw, model) == 0.0
            @test ff.wake_deficit_model(locx, (locy - 1E1), locz, turbine_x, turbine_y, turbine_z, deflection_y, deflection_z, turbine_id, hub_height, rotor_diameter, turbine_ai, turbine_local_ti, turbine_ct, turbine_yaw, model) >= 0.0
            @test ff.wake_deficit_model(locx, -(locy), locz, turbine_x, turbine_y, turbine_z, deflection_y, deflection_z, turbine_id, hub_height, rotor_diameter, turbine_ai, turbine_local_ti, turbine_ct, turbine_yaw, model) == 0.0
            @test ff.wake_deficit_model(locx, -(locy + 1E-12), locz, turbine_x, turbine_y, turbine_z, deflection_y, deflection_z, turbine_id, hub_height, rotor_diameter, turbine_ai, turbine_local_ti, turbine_ct, turbine_yaw, model) == 0.0
            @test ff.wake_deficit_model(locx, -(locy - 1E1), locz, turbine_x, turbine_y, turbine_z, deflection_y, deflection_z, turbine_id, hub_height, rotor_diameter, turbine_ai, turbine_local_ti, turbine_ct, turbine_yaw, model) >= 0.0

            # test wake diameter 100 meters downstream (data from Jensen 1983)
            locx = 100.0
            @test ff.wake_deficit_model(locx, dy100, locz, turbine_x, turbine_y, turbine_z, deflection_y, deflection_z, turbine_id, hub_height, rotor_diameter, turbine_ai, turbine_local_ti, turbine_ct, turbine_yaw, model) == 0.0
            @test ff.wake_deficit_model(locx, (dy100 + 1E-12), locz, turbine_x, turbine_y, turbine_z, deflection_y, deflection_z, turbine_id, hub_height, rotor_diameter, turbine_ai, turbine_local_ti, turbine_ct, turbine_yaw, model) == 0.0
            @test ff.wake_deficit_model(locx, (dy100 - 1E1), locz, turbine_x, turbine_y, turbine_z, deflection_y, deflection_z, turbine_id, hub_height, rotor_diameter, turbine_ai, turbine_local_ti, turbine_ct, turbine_yaw, model) >= 0.0
            @test ff.wake_deficit_model(locx, -(dy100), locz, turbine_x, turbine_y, turbine_z, deflection_y, deflection_z, turbine_id, hub_height, rotor_diameter, turbine_ai, turbine_local_ti, turbine_ct, turbine_yaw, model) == 0.0
            @test ff.wake_deficit_model(locx, -(dy100 + 1E-12), locz, turbine_x, turbine_y, turbine_z, deflection_y, deflection_z, turbine_id, hub_height, rotor_diameter, turbine_ai, turbine_local_ti, turbine_ct, turbine_yaw, model) == 0.0
            @test ff.wake_deficit_model(locx, -(dy100 - 1E1), locz, turbine_x, turbine_y, turbine_z, deflection_y, deflection_z, turbine_id, hub_height, rotor_diameter, turbine_ai, turbine_local_ti, turbine_ct, turbine_yaw, model) >= 0.0

            # test value at point in wake 40 m downstream and with theta=15 degrees

            @test ff.wake_deficit_model(40., dy, hub_height[1], turbine_x, turbine_y, turbine_z, deflection_y, deflection_z, turbine_id, hub_height, rotor_diameter, turbine_ai, turbine_local_ti, turbine_ct, turbine_yaw, model) == loss40attheta

            # test with wec
            model.wec_factor[1] = 1.0
            loss0 = ff.wake_deficit_model(100.0, 50.0, hub_height[1], turbine_x, turbine_y, turbine_z, deflection_y, deflection_z, turbine_id, hub_height, rotor_diameter, turbine_ai, turbine_local_ti, turbine_ct, turbine_yaw, model)
            model.wec_factor[1] = 3.0
            loss1 = ff.wake_deficit_model(100.0, 50.0, hub_height[1], turbine_x, turbine_y, turbine_z, deflection_y, deflection_z, turbine_id, hub_height, rotor_diameter, turbine_ai, turbine_local_ti, turbine_ct, turbine_yaw, model)
            @test loss1 > 3.0*loss0

            model.wec_factor[1] = 1.0
            loss0 = ff.wake_deficit_model(100.0, 0.0, hub_height[1], turbine_x, turbine_y, turbine_z, deflection_y, deflection_z, turbine_id, hub_height, rotor_diameter, turbine_ai, turbine_local_ti, turbine_ct, turbine_yaw, model)
            model.wec_factor[1] = 3.0
            loss1 = ff.wake_deficit_model(100.0, 0.0, hub_height[1], turbine_x, turbine_y, turbine_z, deflection_y, deflection_z, turbine_id, hub_height, rotor_diameter, turbine_ai, turbine_local_ti, turbine_ct, turbine_yaw, model)
            @test loss0 == loss1

        end

        @testset "Gauss Yaw Model" begin
            rtol = 0.1
            # [1] based on data from Bastankhah and Porte-Agel 2016

            turbine_x = [0.0]
            turbine_y = [0.0]
            turbine_z = [0.000022] #[1] p. 509
            rotor_diameter = 0.15 #[1] p. 509
            hub_height = 0.125 #[1] p. 509
            cut_in_speed = 0.0
            cut_out_speed = 25.0
            rated_speed = 12.0
            rated_power = 1.0176371581904552e6
            yaw = 0.0
            ct = 0.82 # [1] fig. 2
            constcp = 0.8
            generator_efficiency = 0.944

            k_star = 0.022 # [1]  p. 525
            turbulence_intensity = 0.1 #0.0875 #[1] p. 508 - this value is only specified to be less than 0.1
            horizontal_spread_rate = k_star
            vertical_spread_rate = k_star
            alpha_star = 2.32 #[1] p. 534
            beta_star = 0.154 #[1] p. 534

            wind_farm_state_id = 1

            turbine_yaw = [yaw]
            turbine_ct = [ct]
            turbine_ai = [1.0/3.0]
            sorted_turbine_index = [1]
            turbine_inflow_velcity = [8.0]
            ambient_ti = 0.1
            turbine_id = 1
            turbine_definition_id = 1

            deflection_y = 0.0
            deflection_z = 0.0

            windfarmstate = ff.SingleWindFarmState(wind_farm_state_id, turbine_x, turbine_y, turbine_z, turbine_yaw, turbine_ct, turbine_ai, turbine_inflow_velcity, [0.0], [ambient_ti],sorted_turbine_index)
            ct_model = ff.ThrustModelConstantCt(ct)
            power_model = ff.PowerModelConstantCp([constcp])

            turbine_definition = ff.TurbineDefinition(1, [rotor_diameter], [hub_height], [cut_in_speed], [rated_speed], [cut_out_speed], [rated_power], [generator_efficiency], [ct_model], [power_model])

            model = ff.GaussYaw(horizontal_spread_rate, vertical_spread_rate, alpha_star, beta_star)

            # data from Bastankhah and Porte-Agel 2016, figure 19
            yaw_20 = 20.0*pi/180.0
            ct_20 = 0.7378415935735881
            # x0_20 = 4.217687074829926*rotor_diameter
            x1_20 = 4.221216585981899*rotor_diameter
            loss1_20 = 0.49396179751631175
            x2_20 = 6.014102294253845*rotor_diameter
            loss2_20 = 0.31515733529783185
            x3_20 = 7.987265838770787*rotor_diameter
            loss3_20 = 0.22750736687013284
            x8d_20 = 8.0*rotor_diameter
            loss8d_20 = .7203389830508229 # [1] figure 21

            yaw_0 = 0.0*pi/180.0
            # x0_0 = 4.112436115843271*rotor_diameter
            x1_0 = 4.0*rotor_diameter
            loss1_0 = 0.45806451612903154 # from figure 21
            # loss1_0 = 0.5922779922779922
            x2_0 = 6.00904977375566*rotor_diameter
            # loss2_0 = 1.0 - 0.6033
            loss2_0 = 0.37606177606177627
            x3_0 = 8.00452488687783*rotor_diameter
            loss3_0 = 0.2710424710424715
            x4_0 = 10.000000000000002*rotor_diameter
            loss4_0 = 0.20772200772200788

            # test no loss upstream
            @test ff.wake_deficit_model(-1E-12, 0.0, hub_height[1], turbine_x, turbine_y, turbine_z, deflection_y, deflection_z, turbine_id, hub_height, rotor_diameter, turbine_ai, ambient_ti, turbine_ct, turbine_yaw, model) == 0.0

            # test loss at x1 with no yaw
            @test ff.wake_deficit_model(x1_0, 0.0, hub_height[1], turbine_x, turbine_y, turbine_z, deflection_y, deflection_z, turbine_id, hub_height, rotor_diameter, turbine_ai, ambient_ti, turbine_ct, turbine_yaw, model) ≈ loss1_0 rtol=rtol

            # test loss at x2 with no yaw
            @test ff.wake_deficit_model(x2_0, 0.0, hub_height[1], turbine_x, turbine_y, turbine_z, deflection_y, deflection_z, turbine_id, hub_height, rotor_diameter, turbine_ai, ambient_ti, turbine_ct, turbine_yaw, model)  ≈ loss2_0 rtol=rtol

            # test loss at x3 with no yaw
            @test ff.wake_deficit_model(x3_0, 0.0, hub_height[1], turbine_x, turbine_y, turbine_z, deflection_y, deflection_z, turbine_id, hub_height, rotor_diameter, turbine_ai, ambient_ti, turbine_ct, turbine_yaw, model) ≈ loss3_0 rtol=rtol

            # test loss at x4 with no yaw
            @test ff.wake_deficit_model(x4_0, 0.0, hub_height[1], turbine_x, turbine_y, turbine_z, deflection_y, deflection_z, turbine_id, hub_height, rotor_diameter, turbine_ai, ambient_ti, turbine_ct, turbine_yaw, model)  ≈ loss4_0 rtol=rtol

            # test with wec
            model.wec_factor[1] = 1.0
            loss0 = ff.wake_deficit_model(x4_0, 0.0, hub_height[1], turbine_x, turbine_y, turbine_z, deflection_y, deflection_z, turbine_id, hub_height, rotor_diameter, turbine_ai, ambient_ti, turbine_ct, turbine_yaw, model)
            model.wec_factor[1] = 3.0
            loss1 = ff.wake_deficit_model(x4_0, 0.0, hub_height[1], turbine_x, turbine_y, turbine_z, deflection_y, deflection_z, turbine_id, hub_height, rotor_diameter, turbine_ai, ambient_ti, turbine_ct, turbine_yaw, model)
            @test loss0 ≈ loss1 rtol=1E-6

            model.wec_factor[1] = 1.0
            loss0 = ff.wake_deficit_model(x4_0, 2.0*rotor_diameter, hub_height[1], turbine_x, turbine_y, turbine_z, deflection_y, deflection_z, turbine_id, hub_height, rotor_diameter, turbine_ai, ambient_ti, turbine_ct, turbine_yaw, model)
            model.wec_factor[1] = 3.0
            loss1 = ff.wake_deficit_model(x4_0, 2.0*rotor_diameter, hub_height[1], turbine_x, turbine_y, turbine_z, deflection_y, deflection_z, turbine_id, hub_height, rotor_diameter, turbine_ai, ambient_ti, turbine_ct, turbine_yaw, model)
            @test loss1 > 3.0*loss0

            # # test centerline loss 40 meters downstream (data from Jensen 1983)
            # @test ff.wake_deficit_model([40., 0.0, hub_height], deflection, model, turbine) == centerloss40

            # # test centerline loss 100 meters downstream (data from Jensen 1983)
            # @test ff.wake_deficit_model([100., 0.0, hub_height], deflection, model, turbine) == centerloss100

            # # test wake diameter 40 meters downstream (data from Jensen 1983)
            # @test ff.wake_deficit_model([40., dy40, hub_height], deflection, model, turbine) == 0.0
            # @test ff.wake_deficit_model([40., (dy40 + 1E-12), hub_height], deflection, model, turbine) == 0.0
            # @test ff.wake_deficit_model([40., (dy40 - 1E1), hub_height], deflection, model, turbine) >= 0.0
            # @test ff.wake_deficit_model([40., -(dy40), hub_height], deflection, model, turbine) == 0.0
            # @test ff.wake_deficit_model([40., -(dy40 + 1E-12), hub_height], deflection, model, turbine) == 0.0
            # @test ff.wake_deficit_model([40., -(dy40 - 1E1), hub_height], deflection, model, turbine) >= 0.0

            # # test wake diameter 100 meters downstream (data from Jensen 1983)
            # @test ff.wake_deficit_model([100., dy100, hub_height], deflection, model, turbine) == 0.0
            # @test ff.wake_deficit_model([100., (dy100 + 1E-12), hub_height], deflection, model, turbine) == 0.0
            # @test ff.wake_deficit_model([100., (dy100 - 1E1), hub_height], deflection, model, turbine) >= 0.0
            # @test ff.wake_deficit_model([100., -(dy100), hub_height], deflection, model, turbine) == 0.0
            # @test ff.wake_deficit_model([100., -(dy100 + 1E-12), hub_height], deflection, model, turbine) == 0.0
            # @test ff.wake_deficit_model([100., -(dy100 - 1E1), hub_height], deflection, model, turbine) >= 0.0

            # # test value at point in wake 40 m downstream and with theta=15 degrees
            # @test ff.wake_deficit_model([40., dy, hub_height], deflection, model, turbine) == loss40attheta

        end

        @testset "Gauss Yaw Model Variable Spread" begin
            rtol = 0.1
            # [1] Bastankhah and Porte-Agel 2016
            # [2] Niayifar and Porte-Agel 2016

            turbine_x = [0.0]
            turbine_y = [0.0]
            turbine_z = [0.000022] #[1] p. 509
            rotor_diameter = 0.15 #[1] p. 509
            hub_height = 0.125 #[1] p. 509
            cut_in_speed = 0.0
            cut_out_speed = 25.0
            rated_speed = 12.0
            rated_power = 1.0176371581904552e6
            yaw = 0.0
            ct = 0.82 # [1] fig. 2
            generator_efficiency = 0.944

            k_star = 0.022 # [1]  p. 525
            turbulence_intensity = 0.1 #0.0875 #[1] p. 508 - this value is only specified to be less than 0.1
            alpha_star = 2.32 #[1] p. 534
            beta_star = 0.154 #[1] p. 534

            wind_farm_state_id = 1

            turbine_yaw = [yaw]
            turbine_ct = [ct]
            turbine_ai = [1.0/3.0]
            sorted_turbine_index = [1]
            turbine_inflow_velcity = [8.0]
            ambient_ti = (k_star - 0.003678)/0.3837
            # println(ambient_ti)
            turbine_id = 1
            turbine_definition_id = 1

            deflection_y = 0.0
            deflection_z = 0.0

            windfarmstate = ff.SingleWindFarmState(wind_farm_state_id, turbine_x, turbine_y, turbine_z, turbine_yaw, turbine_ct, turbine_ai, turbine_inflow_velcity, [0.0], [ambient_ti],sorted_turbine_index)
            ct_model = ff.ThrustModelConstantCt(ct)
            power_model = ff.PowerModelConstantCp([constcp])

            turbine_definition = ff.TurbineDefinition(1, [rotor_diameter], [hub_height], [cut_in_speed], [rated_speed], [cut_out_speed], [rated_power], [generator_efficiency], [ct_model], [power_model])

            model = ff.GaussYawVariableSpread(alpha_star, beta_star)

            # data from Bastankhah and Porte-Agel 2016, figure 19
            yaw_20 = 20.0*pi/180.0
            ct_20 = 0.7378415935735881
            # x0_20 = 4.217687074829926*rotor_diameter
            x1_20 = 4.221216585981899*rotor_diameter
            loss1_20 = 0.49396179751631175
            x2_20 = 6.014102294253845*rotor_diameter
            loss2_20 = 0.31515733529783185
            x3_20 = 7.987265838770787*rotor_diameter
            loss3_20 = 0.22750736687013284
            x8d_20 = 8.0*rotor_diameter
            loss8d_20 = .7203389830508229 # [1] figure 21

            yaw_0 = 0.0*pi/180.0
            # x0_0 = 4.112436115843271*rotor_diameter
            x1_0 = 4.0*rotor_diameter
            loss1_0 = 0.5757358817491954 # from figure 21
            # loss1_0 = 0.5922779922779922
            x2_0 = 6.00904977375566*rotor_diameter
            # loss2_0 = 1.0 - 0.6033
            loss2_0 = 0.4805792772689106
            x3_0 = 8.00452488687783*rotor_diameter
            loss3_0 = 0.3558433011696253
            x4_0 = 10.000000000000002*rotor_diameter
            loss4_0 = 0.27837504998473545

            # test no loss upstream
            @test ff.wake_deficit_model(-1E-12, 0.0, hub_height[1], turbine_x, turbine_y, turbine_z, deflection_y, deflection_z, turbine_id, hub_height, rotor_diameter, turbine_ai, ambient_ti, turbine_ct, turbine_yaw, model) == 0.0

            # test loss at x1 with no yaw
            @test ff.wake_deficit_model(x1_0, 0.0, hub_height[1], turbine_x, turbine_y, turbine_z, deflection_y, deflection_z, turbine_id, hub_height, rotor_diameter, turbine_ai, ambient_ti, turbine_ct, turbine_yaw, model) ≈ loss1_0 rtol=rtol

            deflection = [0.0, 0.0]
            # test loss at x2 with no yaw
            @test ff.wake_deficit_model(x2_0, 0.0, hub_height[1], turbine_x, turbine_y, turbine_z, deflection_y, deflection_z, turbine_id, hub_height, rotor_diameter, turbine_ai, ambient_ti, turbine_ct, turbine_yaw, model)  ≈ loss2_0 rtol=rtol

            # test loss at x3 with no yaw
            @test ff.wake_deficit_model(x3_0, 0.0, hub_height[1], turbine_x, turbine_y, turbine_z, deflection_y, deflection_z, turbine_id, hub_height, rotor_diameter, turbine_ai, ambient_ti, turbine_ct, turbine_yaw, model) ≈ loss3_0 rtol=rtol

            # test loss at x4 with no yaw
            @test ff.wake_deficit_model(x4_0, 0.0, hub_height[1], turbine_x, turbine_y, turbine_z, deflection_y, deflection_z, turbine_id, hub_height, rotor_diameter, turbine_ai, ambient_ti, turbine_ct, turbine_yaw, model)  ≈ loss4_0 rtol=rtol

            # test with wec
            model.wec_factor[1] = 1.0
            loss0 = ff.wake_deficit_model(x4_0, 0.0, hub_height[1], turbine_x, turbine_y, turbine_z, deflection_y, deflection_z, turbine_id, hub_height, rotor_diameter, turbine_ai, ambient_ti, turbine_ct, turbine_yaw, model)
            model.wec_factor[1] = 3.0
            loss1 = ff.wake_deficit_model(x4_0, 0.0, hub_height[1], turbine_x, turbine_y, turbine_z, deflection_y, deflection_z, turbine_id, hub_height, rotor_diameter, turbine_ai, ambient_ti, turbine_ct, turbine_yaw, model)
            @test loss0 < loss1

        end
    end

    # @testset "Local Turbulence Intensity Models" begin

    #     @testset "Niayifar wake spread based on ti" begin

    #         ti = 0.077

    #         k = ff._k_star_func(ti)

    #         @test k == 0.3837*ti + 0.003678

    #     end
<<<<<<< HEAD

    #     @testset "Niayifar Added TI Function" begin

    #         tol = 1E-2
    #         yaw = 0.0
    #         ct = 0.8
    #         alpha = 2.32
    #         beta = 0.154
    #         ky = 0.022
    #         kz = 0.022
    #         wind_speed = 8.0

    #         ti = 0.077
    #         x = 560.0
    #         rotor_diameter = 80.0
    #         deltay = 0.0
    #         wake_height = 70.0
    #         turbine_height = 70.0
    #         sm_smoothing = 700.0

    #         ti_area_ratio_in = 0.0
    #         ti_dst_in = 0.0
    #         ti_ust = 0.077

    #         ti, ti_ratio = ff._niayifar_added_ti_function(x, rotor_diameter, rotor_diameter, wake_height, turbine_height, ct, ky, deltay, ti, ti_ust, ti_dst_in, ti_area_ratio_in; s=700.0)

    #         @test ti ≈ 0.1476 atol=tol

    #     end

    #     @testset "Local TI Model Max TI Ratio" begin

    #         atol = 1E-2

    #         # load model set
    #         include("./model_sets/model_set_4.jl")

    #         # calculate turbine inflow velocities
    #         turbine_velocities, turbine_ct, turbine_ai, turbine_local_ti = ff.turbine_velocities_one_direction(turbine_x, turbine_y, turbine_z, rotor_diameter, hub_height, turbine_yaw,
    #         sorted_turbine_index, ct_model, rotor_sample_points_y, rotor_sample_points_z, windresource,
    #         model_set)

    #         # load horns rev ti ata
    #         data = readdlm("inputfiles/horns_rev_ti_by_row_niayifar.txt", ',', skipstart=1)

    #         # freestream
    #         ti_dst = ff.calculate_local_ti(turbine_x, turbine_y, ambient_ti, rotor_diameter, hub_height, turbine_yaw, turbine_local_ti, sorted_turbine_index,
    #         turbine_inflow_velcities, turbine_ct, localtimodel, turbine_id=(1+ 4*10), tol=1E-6)
    #         @test ti_dst  == data[1,2]

    #         # row 2
    #         ti_dst = ff.calculate_local_ti(turbine_x, turbine_y, ambient_ti, rotor_diameter, hub_height, turbine_yaw, turbine_local_ti, sorted_turbine_index,
    #         turbine_inflow_velcities, turbine_ct, localtimodel, turbine_id=(2+ 4*10), tol=1E-6)
    #         @test ti_dst  ≈ data[2,2] atol=atol

    #         # row 3
    #         ti_dst = ff.calculate_local_ti(turbine_x, turbine_y, ambient_ti, rotor_diameter, hub_height, turbine_yaw, turbine_local_ti, sorted_turbine_index,
    #         turbine_inflow_velcities, turbine_ct, localtimodel, turbine_id=(3+ 4*10), tol=1E-6)
    #         @test ti_dst  ≈ data[3,2] atol=atol

    #         # row 4
    #         ti_dst = ff.calculate_local_ti(turbine_x, turbine_y, ambient_ti, rotor_diameter, hub_height, turbine_yaw, turbine_local_ti, sorted_turbine_index,
    #         turbine_inflow_velcities, turbine_ct, localtimodel, turbine_id=(4+ 4*10), tol=1E-6)
    #         @test ti_dst  ≈ data[4,2] atol=atol

    #         # row 5
    #         ti_dst = ff.calculate_local_ti(turbine_x, turbine_y, ambient_ti, rotor_diameter, hub_height, turbine_yaw, turbine_local_ti, sorted_turbine_index,
    #         turbine_inflow_velcities, turbine_ct, localtimodel, turbine_id=(5+ 4*10), tol=1E-6)
    #         @test ti_dst  ≈ data[5,2] atol=atol

    #         # row 6
    #         ti_dst = ff.calculate_local_ti(turbine_x, turbine_y, ambient_ti, rotor_diameter, hub_height, turbine_yaw, turbine_local_ti, sorted_turbine_index,
    #         turbine_inflow_velcities, turbine_ct, localtimodel, turbine_id=(6+ 4*10), tol=1E-6)
    #         @test ti_dst  ≈ data[6,2] atol=atol

    #     end

    #     @testset "Local TI Model No Local TI" begin

    #         # load model set
    #         include("./model_sets/model_set_2.jl")

    #         # calculate turbine inflow velocities
    #         turbine_velocities, turbine_ct, turbine_ai, turbine_local_ti = ff.turbine_velocities_one_direction(turbine_x, turbine_y, turbine_z, rotor_diameter, hub_height, turbine_yaw,
    #         sorted_turbine_index, ct_model, rotor_sample_points_y, rotor_sample_points_z, windresource,
    #         model_set)

    #         # load horns rev ti ata
    #         data = readdlm("inputfiles/horns_rev_ti_by_row_niayifar.txt", ',', skipstart=1)

    #         # freestream
    #         ti_dst = ff.calculate_local_ti(turbine_x, turbine_y, ambient_ti, rotor_diameter, hub_height, turbine_yaw, turbine_local_ti, sorted_turbine_index,
    #         turbine_inflow_velcities, turbine_ct, localtimodel, turbine_id=(1+ 4*10), tol=1E-6)
    #         @test ti_dst == ambient_ti

    #         # row 2
    #         ti_dst = ff.calculate_local_ti(turbine_x, turbine_y, ambient_ti, rotor_diameter, hub_height, turbine_yaw, turbine_local_ti, sorted_turbine_index,
    #         turbine_inflow_velcities, turbine_ct, localtimodel, turbine_id=(2+ 4*10), tol=1E-6)
    #         @test ti_dst == ambient_ti

=======

    #     @testset "Niayifar Added TI Function" begin

    #         tol = 1E-2
    #         yaw = 0.0
    #         ct = 0.8
    #         alpha = 2.32
    #         beta = 0.154
    #         ky = 0.022
    #         kz = 0.022
    #         wind_speed = 8.0

    #         ti = 0.077
    #         x = 560.0
    #         rotor_diameter = 80.0
    #         deltay = 0.0
    #         wake_height = 70.0
    #         turbine_height = 70.0
    #         sm_smoothing = 700.0

    #         ti_area_ratio_in = 0.0
    #         ti_dst_in = 0.0
    #         ti_ust = 0.077

    #         ti, ti_ratio = ff._niayifar_added_ti_function(x, rotor_diameter, rotor_diameter, wake_height, turbine_height, ct, ky, deltay, ti, ti_ust, ti_dst_in, ti_area_ratio_in; s=700.0)

    #         @test ti ≈ 0.1476 atol=tol

    #     end

    #     @testset "Local TI Model Max TI Ratio" begin

    #         atol = 1E-2


    #         # load model set
    #         include("./model_sets/model_set_4.jl")

    #        # calculate turbine inflow velocities
    #        turbine_velocities, turbine_ct, turbine_ai, turbine_local_ti = ff.turbine_velocities_one_direction(turbine_x, turbine_y, turbine_z, rotor_diameter, hub_height, turbine_yaw,
    #        sorted_turbine_index, ct_model, rotor_sample_points_y, rotor_sample_points_z, windresource,
    #        model_set, velocity_only=false)

    #         # load horns rev ti ata
    #         data = readdlm("inputfiles/horns_rev_ti_by_row_niayifar.txt", ',', skipstart=1)

    #         # freestream
    #         ti_dst = ff.calculate_local_ti(turbine_x, turbine_y, ambient_ti, rotor_diameter, hub_height, turbine_yaw, turbine_local_ti, sorted_turbine_index,
    #         turbine_inflow_velcities, turbine_ct, localtimodel, turbine_id=(1+ 4*10), tol=1E-6)
    #         @test ti_dst  == data[1,2]

    #         # row 2
    #         ti_dst = ff.calculate_local_ti(turbine_x, turbine_y, ambient_ti, rotor_diameter, hub_height, turbine_yaw, turbine_local_ti, sorted_turbine_index,
    #         turbine_inflow_velcities, turbine_ct, localtimodel, turbine_id=(2+ 4*10), tol=1E-6)
    #         @test ti_dst  ≈ data[2,2] atol=atol

    #         # row 3
    #         ti_dst = ff.calculate_local_ti(turbine_x, turbine_y, ambient_ti, rotor_diameter, hub_height, turbine_yaw, turbine_local_ti, sorted_turbine_index,
    #         turbine_inflow_velcities, turbine_ct, localtimodel, turbine_id=(3+ 4*10), tol=1E-6)
    #         @test ti_dst  ≈ data[3,2] atol=atol

    #         # row 4
    #         ti_dst = ff.calculate_local_ti(turbine_x, turbine_y, ambient_ti, rotor_diameter, hub_height, turbine_yaw, turbine_local_ti, sorted_turbine_index,
    #         turbine_inflow_velcities, turbine_ct, localtimodel, turbine_id=(4+ 4*10), tol=1E-6)
    #         @test ti_dst  ≈ data[4,2] atol=atol

    #         # row 5
    #         ti_dst = ff.calculate_local_ti(turbine_x, turbine_y, ambient_ti, rotor_diameter, hub_height, turbine_yaw, turbine_local_ti, sorted_turbine_index,
    #         turbine_inflow_velcities, turbine_ct, localtimodel, turbine_id=(5+ 4*10), tol=1E-6)
    #         @test ti_dst  ≈ data[5,2] atol=atol

    #         # row 6
    #         ti_dst = ff.calculate_local_ti(turbine_x, turbine_y, ambient_ti, rotor_diameter, hub_height, turbine_yaw, turbine_local_ti, sorted_turbine_index,
    #         turbine_inflow_velcities, turbine_ct, localtimodel, turbine_id=(6+ 4*10), tol=1E-6)
    #         @test ti_dst  ≈ data[6,2] atol=atol

    #     end

    #     @testset "Local TI Model No Local TI" begin

    #         # load model set
    #         include("./model_sets/model_set_2.jl")

    #         # calculate turbine inflow velocities
    #         turbine_velocities, turbine_ct, turbine_ai, turbine_local_ti = ff.turbine_velocities_one_direction(turbine_x, turbine_y, turbine_z, rotor_diameter, hub_height, turbine_yaw,
    #         sorted_turbine_index, ct_model, rotor_sample_points_y, rotor_sample_points_z, windresource,
    #         model_set, velocity_only=false)

    #         # load horns rev ti ata
    #         data = readdlm("inputfiles/horns_rev_ti_by_row_niayifar.txt", ',', skipstart=1)

    #         # freestream
    #         ti_dst = ff.calculate_local_ti(turbine_x, turbine_y, ambient_ti, rotor_diameter, hub_height, turbine_yaw, turbine_local_ti, sorted_turbine_index,
    #         turbine_inflow_velcities, turbine_ct, localtimodel, turbine_id=(1+ 4*10), tol=1E-6)
    #         @test ti_dst == ambient_ti

    #         # row 2
    #         ti_dst = ff.calculate_local_ti(turbine_x, turbine_y, ambient_ti, rotor_diameter, hub_height, turbine_yaw, turbine_local_ti, sorted_turbine_index,
    #         turbine_inflow_velcities, turbine_ct, localtimodel, turbine_id=(2+ 4*10), tol=1E-6)
    #         @test ti_dst == ambient_ti

>>>>>>> e1f7642b
    #         # row 3
    #         ti_dst = ff.calculate_local_ti(turbine_x, turbine_y, ambient_ti, rotor_diameter, hub_height, turbine_yaw, turbine_local_ti, sorted_turbine_index,
    #         turbine_inflow_velcities, turbine_ct, localtimodel, turbine_id=(3+ 4*10), tol=1E-6)
    #         @test ti_dst == ambient_ti
<<<<<<< HEAD

    #         # row 4
    #         ti_dst = ff.calculate_local_ti(turbine_x, turbine_y, ambient_ti, rotor_diameter, hub_height, turbine_yaw, turbine_local_ti, sorted_turbine_index,
    #         turbine_inflow_velcities, turbine_ct, localtimodel, turbine_id=(4+ 4*10), tol=1E-6)
    #         @test ti_dst == ambient_ti

    #         # row 5
    #         ti_dst = ff.calculate_local_ti(turbine_x, turbine_y, ambient_ti, rotor_diameter, hub_height, turbine_yaw, turbine_local_ti, sorted_turbine_index,
    #         turbine_inflow_velcities, turbine_ct, localtimodel, turbine_id=(5+ 4*10), tol=1E-6)
    #         @test ti_dst == ambient_ti

    #         # row 6
    #         ti_dst = ff.calculate_local_ti(turbine_x, turbine_y, ambient_ti, rotor_diameter, hub_height, turbine_yaw, turbine_local_ti, sorted_turbine_index,
    #         turbine_inflow_velcities, turbine_ct, localtimodel, turbine_id=(6+ 4*10), tol=1E-6)
    #         @test ti_dst == ambient_ti

    #     end

    #     @testset "Gaussian TI" begin

    #             include("model_sets/model_set_5.jl")
    #             ambient_ti = 0.137

=======

    #         # row 4
    #         ti_dst = ff.calculate_local_ti(turbine_x, turbine_y, ambient_ti, rotor_diameter, hub_height, turbine_yaw, turbine_local_ti, sorted_turbine_index,
    #         turbine_inflow_velcities, turbine_ct, localtimodel, turbine_id=(4+ 4*10), tol=1E-6)
    #         @test ti_dst == ambient_ti

    #         # row 5
    #         ti_dst = ff.calculate_local_ti(turbine_x, turbine_y, ambient_ti, rotor_diameter, hub_height, turbine_yaw, turbine_local_ti, sorted_turbine_index,
    #         turbine_inflow_velcities, turbine_ct, localtimodel, turbine_id=(5+ 4*10), tol=1E-6)
    #         @test ti_dst == ambient_ti

    #         # row 6
    #         ti_dst = ff.calculate_local_ti(turbine_x, turbine_y, ambient_ti, rotor_diameter, hub_height, turbine_yaw, turbine_local_ti, sorted_turbine_index,
    #         turbine_inflow_velcities, turbine_ct, localtimodel, turbine_id=(6+ 4*10), tol=1E-6)
    #         @test ti_dst == ambient_ti

    #     end

    #     @testset "Gaussian TI" begin

    #             include("model_sets/model_set_5.jl")
    #             ambient_ti = 0.137

>>>>>>> e1f7642b
    #             x = [2.959e-2,            2.219e-1,            4.290e-1,            6.805e-1,
    #             9.467e-1,            1.287e+0,            1.701e+0,            2.101e+0,
    #             2.441e+0,            2.811e+0,            3.092e+0,            3.388e+0,
    #             3.683e+0,            3.979e+0,            4.364e+0,            4.852e+0,
    #             5.237e+0,            5.740e+0,            6.139e+0,            6.686e+0,
    #             7.411e+0,            8.166e+0,            8.861e+0,            9.408e+0,
    #             9.970e+0] .* rotor_diameter

    #             """paper data from "A new Gaussian-based analytical wake model for wind turbines
    #             considering ambiend turbulence intensities and thrust coefficient effects" by Ishihara and
    #             Qian"""
    #             paper_data = [1.625e-1, 1.841e-1, 2.023e-1, 2.114e-1, 2.149e-1, 2.149e-1, 2.081e-1, 1.991e-1,
    #                 1.900e-1, 1.821e-1, 1.753e-1, 1.697e-1, 1.629e-1, 1.573e-1, 1.505e-1, 1.426e-1,
    #                 1.370e-1, 1.302e-1, 1.234e-1, 1.189e-1, 1.111e-1, 1.032e-1, 9.760e-2, 9.425e-2,
    #                 9.090e-2]

    #             TI = zeros(length(x))
    #             for i = 1:length(x)
    #                     loc = [x[i],0.0,hub_height+rotor_diameter/2.0]
    #                     TI[i] = ff.GaussianTI(loc,turbine_x, turbine_y, rotor_diameter, hub_height, turbine_ct, sorted_turbine_index, ambient_ti; div_sigma=2.5, div_ti=1.2)
    #             end

    #             tol = 1E-2
    #             @test TI.-ambient_ti ≈ paper_data atol=tol

    #     end

    # end


    @testset "General Models" begin

        @testset "Coordinate rotation" begin
            atol = 1E-15

            xlocs = [-1.0 1.0]
            ylocs = [0.0 0.0]

            wind_direction_met = 0.0
            xnew, ynew = ff.rotate_to_wind_direction(xlocs, ylocs, wind_direction_met)
            @test xnew ≈ [0.0 0.0] atol=atol
            @test ynew ≈ [-1.0 1.0] atol=atol

            wind_direction_met = 3*pi/2
            xnew, ynew = ff.rotate_to_wind_direction(xlocs, ylocs, wind_direction_met)
            @test xnew ≈ [-1.0 1.0] atol=atol
            @test ynew ≈ [0.0 0.0] atol=atol
        end

        @testset "Point velocity" begin

            rtol = 1E-6

            include("./model_sets/model_set_1.jl")

            # test no loss upstream (data from Jensen 1983)
            expected_velocity = wind_speed
            locx = -1.0
            locy = 0.0
            locz = hub_height[1]
            @test ff.point_velocity(locx, locy, locz, turbine_x, turbine_y, turbine_z, turbine_yaw, turbine_ct, turbine_ai,
            rotor_diameter, hub_height, turbine_local_ti, sorted_turbine_index, wtvelocities,
            windresource, model_set, wind_farm_state_id=1, downwind_turbine_id=0) == expected_velocity

            # test max loss at turbine (data from Jensen 1983)
            expected_velocity = wind_speed*(1.0 - (2. * 1/3.0))
            locx = 1E-6
            locy = 0.0
            locz = hub_height[1]
            @test ff.point_velocity(locx, locy, locz, turbine_x, turbine_y, turbine_z, turbine_yaw, turbine_ct, turbine_ai,
            rotor_diameter, hub_height, turbine_local_ti, sorted_turbine_index, wtvelocities,
            windresource, model_set, wind_farm_state_id=1, downwind_turbine_id=0) ≈ expected_velocity rtol=rtol

            # test centerline loss 40 meters downstream (data from Jensen 1983)
            expected_velocity = wind_speed*(4.35/8.1)
            locx = 40.0
            locy = 0.0
            locz = hub_height[1]
            @test ff.point_velocity(locx, locy, locz, turbine_x, turbine_y, turbine_z, turbine_yaw, turbine_ct, turbine_ai,
            rotor_diameter, hub_height, turbine_local_ti, sorted_turbine_index, wtvelocities,
            windresource, model_set, wind_farm_state_id=1, downwind_turbine_id=0) ≈ expected_velocity rtol=rtol

            # test centerline loss 100 meters downstream (data from Jensen 1983)
            expected_velocity = wind_speed*(5.7/8.1)
            locx = 100.0
            locy = 0.0
            locz = hub_height[1]
            @test ff.point_velocity(locx, locy, locz, turbine_x, turbine_y, turbine_z, turbine_yaw, turbine_ct, turbine_ai,
            rotor_diameter, hub_height, turbine_local_ti, sorted_turbine_index, wtvelocities,
            windresource, model_set, wind_farm_state_id=1, downwind_turbine_id=0) ≈ expected_velocity  rtol=rtol
        end

        # @testset "Turbine Inflow Velocities one direction" begin
        #     # test based on:
        #     # [1] An Aero-acoustic Noise Distribution Prediction Methodology for Offshore Wind Farms
        #     # by Jiufa Cao, Weijun Zhu, Xinbo Wu, Tongguang Wang, and Haoran Xu
        #
        #     rtol = 1E-6
        #
        #     data = readdlm("inputfiles/velocity_def_row_of_10_turbs.txt",  ',', skipstart=4)
        #
        #     rtol = 1E-6
        #
        #     include("./model_sets/model_set_2.jl")
        #     # test no loss upstream (data from Jensen 1983)
        #     expected_velocity = wind_speed*data[:, 2]
        #
        #     ff.turbine_velocities_one_direction!(rotor_points_y, rotor_points_z, ms2, pd2)
        #
        #     @test windfarmstate.turbine_inflow_velcities ≈ expected_velocity rtol=rtol
        #
        # end

        # @testset "Turbine powers one direction" begin
        #     # test based on:
        #     # [1] An Aero-acoustic Noise Distribution Prediction Methodology for Offshore Wind Farms
        #     # by Jiufa Cao, Weijun Zhu, Xinbo Wu, Tongguang Wang, and Haoran Xu
        #
        #     rtol = 1E-6
        #
        #     data = readdlm("inputfiles/velocity_def_row_of_10_turbs.txt",  ',', skipstart=4)
        #
        #     rtol = 1E-6
        #
        #     include("./model_sets/model_set_2.jl")
        #
        #     ff.turbine_powers_one_direction!(rotor_points_y, rotor_points_z, pd2)
        #
        #     @test windfarmstate.turbine_generators_powers ≈ wind_speed*data[:, 2] rtol=rtol
        #
        # end

    end

    @testset "IO" begin

        @testset "get_turb_loc_YAML" begin

            test_coords = [[10363.7833 6490.2719];
                            [ 9894.9437 6316.9180];
                            [ 8450.2895 6455.3421];
                            [ 9008.9311 6043.4997];
                            [ 9567.5726 5631.6572];
                            [10126.2142 5219.8148];
                            [ 7862.2807 5665.8933];
                            [ 8537.7355 5093.7148];
                            [ 9213.1903 4521.5362];
                            [ 9888.6451 3949.3577];
                            [ 7274.2718 4876.4446];
                            [ 8066.5399 4143.9299];
                            [ 8858.8079 3411.4153];
                            [ 9651.0760 2678.9006];
                            [ 6686.2630 4086.9958];
                            [ 7371.5049 3416.8405];
                            [ 8056.7467 2746.6851];
                            [ 8741.9886 2076.5297];
                            [ 9427.2305 1406.3743];
                            [ 6098.2541 3297.5471];
                            [ 6750.8566 2665.4498];
                            [ 7403.4592 2033.3525];
                            [ 8056.0622 1401.2557];
                            [ 8708.6700  769.1637];
                            [ 9361.2778  137.0718]]

            test_x = test_coords[:,1]
            test_y = test_coords[:,2]

            file_name = "./inputfiles/iea37-ex-opt3.yaml"
            turbine_x, turbine_y, fname_turb, fname_wr = ff.get_turb_loc_YAML(file_name)
        
            @test turbine_x == test_x
            @test turbine_y == test_y
            @test fname_turb == "iea37-10mw.yaml"
            @test fname_wr == "iea37-windrose-cs3.yaml" 

        end

        @testset "get_turb_atrbt_YAML" begin

            file_name = "./inputfiles/iea37-10mw.yaml"
            turb_ci, turb_co, rated_ws, rated_pwr, turb_diam, turb_hub_height = ff.get_turb_atrbt_YAML(file_name)

            @test turb_ci == 4.0
            @test turb_co == 25.0
            @test rated_ws == 11.0
            @test rated_pwr == 10E6
            @test turb_diam == 198.0
            @test turb_hub_height == 119.0

        end

        @testset "get_wind_rose_YAML" begin

            test_num_speed_bins = 20
            test_wind_dir = [  0.0,  18.0,  36.0,  54.0,  72.0,
                                90.0, 108.0, 126.0, 144.0, 162.0,
                                180.0, 198.0, 216.0, 234.0, 252.0,
                                270.0, 288.0, 306.0, 324.0, 342.0]
            test_wind_dir_freq = [0.0312, 0.0260, 0.0255, 0.0253, 0.0297,
                                    0.0397, 0.0506, 0.0510, 0.0415, 0.0414,
                                    0.0522, 0.0634, 0.0706, 0.0723, 0.0697,
                                    0.0668, 0.0676, 0.0677, 0.0613, 0.0464]
            test_wind_speeds = [0.90,  1.98,  3.18,  4.40,  5.64,
                                6.87,  8.11,  9.35, 10.59, 11.83,
                                13.07, 14.31, 15.56, 16.80, 18.04,
                                19.28, 20.52, 21.77, 23.01, 24.25]
            test_wind_speed_probs = [[0.0156401750, 0.0497090909, 0.0811024638, 0.1050883329, 0.1190301631, 0.1222668202, 0.1159445367, 0.1025108097, 0.0850102571, 0.0663764744, 0.0489239316, 0.0340999223, 0.0225045684, 0.0140748572, 0.0083476946, 0.0046969535, 0.0025085092, 0.0012722583, 0.0006121243, 0.0002800569],
                                     [0.0174786954, 0.0548443199, 0.0883795728, 0.1128729487, 0.1256551886, 0.1264602666, 0.1171083595, 0.1007717749, 0.0810568625, 0.0611779343, 0.0434372134, 0.0290638192, 0.0183497799, 0.0109410613, 0.0061655981, 0.0032843186, 0.0016551606, 0.0007890765, 0.0003560345, 0.0001520147],
                                     [0.0163365064, 0.0541606790, 0.0898797863, 0.1167076179, 0.1309060581, 0.1316880823, 0.1209647499, 0.1024541761, 0.0804744947, 0.0588288237, 0.0401142435, 0.0255527921, 0.0152204718, 0.0084822630, 0.0044241371, 0.0021610670, 0.0009880306, 0.0004230131, 0.0001690052, 0.0000640020],
                                     [0.0131561184, 0.0483094348, 0.0851957668, 0.1153680383, 0.1333342000, 0.1368182314, 0.1269601426, 0.1075589680, 0.0836297527, 0.0598535387, 0.0394933554, 0.0240452164, 0.0135111216, 0.0070060631, 0.0033520302, 0.0014790133, 0.0006010054, 0.0002250020, 0.0000780007, 0.0000250002],
                                     [0.0096451543, 0.0385656170, 0.0720491528, 0.1024286389, 0.1239279828, 0.1330241284, 0.1291130658, 0.1144128306, 0.0930354886, 0.0696031136, 0.0479667675, 0.0304604874, 0.0178212851, 0.0096011536, 0.0047590761, 0.0021690347, 0.0009070145, 0.0003480056, 0.0001230020, 0.0000390006],
                                     [0.0059162662, 0.0266481992, 0.0539554280, 0.0821266957, 0.1060917741, 0.1216774755, 0.1264536904, 0.1202924132, 0.1052787375, 0.0849718237, 0.0632988484, 0.0435159582, 0.0275892415, 0.0161127251, 0.0086563895, 0.0042721922, 0.0019330870, 0.0008010360, 0.0003030136, 0.0001050047],
                                     [0.0033912442, 0.0177062749, 0.0394378395, 0.0647356610, 0.0894924435, 0.1095018841, 0.1212547303, 0.1228158427, 0.1143572337, 0.0980800618, 0.0774955797, 0.0563590579, 0.0376647119, 0.0230836620, 0.0129429319, 0.0066224768, 0.0030842221, 0.0013030938, 0.0004990359, 0.0001720124],
                                     [0.0023011680, 0.0133949778, 0.0319683337, 0.0553040372, 0.0799918394, 0.1020204475, 0.1174695753, 0.1234710134, 0.1190496906, 0.1054576984, 0.0857852623, 0.0639746702, 0.0436311851, 0.0271319806, 0.0153331193, 0.0078465728, 0.0036222644, 0.0015031097, 0.0005580407, 0.0001850135],
                                     [0.0022121748, 0.0129870260, 0.0311634619, 0.0541482777, 0.0786432128, 0.1007199569, 0.1164822021, 0.1230117179, 0.1192094175, 0.1061763879, 0.0868758632, 0.0651921502, 0.0447545356, 0.0280232138, 0.0159512601, 0.0082236497, 0.0038263023, 0.0016001264, 0.0005990473, 0.0002000158],
                                     [0.0025653617, 0.0142190049, 0.0329346438, 0.0558158700, 0.0795232128, 0.1003331470, 0.1147461792, 0.1202989622, 0.1162293883, 0.1037036222, 0.0854610500, 0.0649841628, 0.0455144175, 0.0292971309, 0.0172874375, 0.0093243147, 0.0045836463, 0.0020472887, 0.0008281168, 0.0003030427],
                                     [0.0031360035, 0.0159851152, 0.0352022647, 0.0575904289, 0.0799035691, 0.0988156210, 0.1114316581, 0.1158900848, 0.1118007762, 0.1003191021, 0.0838078185, 0.0651768566, 0.0471470871, 0.0316821383, 0.0197453185, 0.0113936460, 0.0060739437, 0.0029859555, 0.0013514325, 0.0005611796],
                                     [0.0041012892, 0.0187200135, 0.0385729355, 0.0602413135, 0.0807017228, 0.0971789375, 0.1075052192, 0.1105016223, 0.1061861613, 0.0957167648, 0.0810740214, 0.0645757898, 0.0483707934, 0.0340633188, 0.0225360739, 0.0139972258, 0.0081525383, 0.0044485678, 0.0022718220, 0.0010838693],
                                     [0.0054756790, 0.0223183746, 0.0429681044, 0.0639713947, 0.0826069320, 0.0966541969, 0.1046128113, 0.1059048592, 0.1009159518, 0.0908560068, 0.0774577706, 0.0626132420, 0.0480261214, 0.0349634170, 0.0241602941, 0.0158441129, 0.0098576243, 0.0058162187, 0.0032531563, 0.0017237321],
                                     [0.0067183022, 0.0254914731, 0.0470020641, 0.0678182802, 0.0854101120, 0.0978798020, 0.1041251678, 0.1039418048, 0.0979800004, 0.0875553596, 0.0743522174, 0.0600949881, 0.0462746238, 0.0339672552, 0.0237750746, 0.0158704234, 0.0101030039, 0.0061331436, 0.0035490271, 0.0019578766],
                                     [0.0073336894, 0.0270762337, 0.0490933339, 0.0699511121, 0.0871766148, 0.0989912795, 0.1044502138, 0.1035063232, 0.0969411732, 0.0861455495, 0.0728148481, 0.0586384528, 0.0450362075, 0.0330111213, 0.0231012718, 0.0154379222, 0.0098527350, 0.0060050281, 0.0034950005, 0.0019418896],
                                     [0.0070345567, 0.0264421993, 0.0484514859, 0.0695431345, 0.0871395441, 0.0993513421, 0.1051276529, 0.1043542724, 0.0977875508, 0.0868400094, 0.0732627741, 0.0588089740, 0.0449612558, 0.0327574721, 0.0227516116, 0.0150668944, 0.0095129807, 0.0057252195, 0.0032848635, 0.0017962062],
                                     [0.0066654512, 0.0255148345, 0.0472692085, 0.0683955035, 0.0862672071, 0.0989039169, 0.1051536540, 0.1048000465, 0.0985292733, 0.0877217059, 0.0741353646, 0.0595633298, 0.0455362312, 0.0331449430, 0.0229744701, 0.0151660553, 0.0095343801, 0.0057078060, 0.0032525879, 0.0017640306],
                                     [0.0068309869, 0.0261352097, 0.0483737224, 0.0698831692, 0.0879405691, 0.1005169558, 0.1064566396, 0.1056003878, 0.0987293423, 0.0873296760, 0.0732571019, 0.0583643286, 0.0442026242, 0.0318395494, 0.0218178978, 0.0142237952, 0.0088208962, 0.0052026062, 0.0029182665, 0.0015562753],
                                     [0.0085671154, 0.0309959797, 0.0553338752, 0.0776406096, 0.0951382271, 0.1059877710, 0.1094344382, 0.1058265995, 0.0964406128, 0.0831404615, 0.0679673172, 0.0527741517, 0.0389584518, 0.0273611122, 0.0182884589, 0.0116363811, 0.0070484996, 0.0040643244, 0.0022303731, 0.0011652398],
                                     [0.0119334560, 0.0399546154, 0.0677356450, 0.0909862235, 0.1069768745, 0.1143638709, 0.1132292570, 0.1048797399, 0.0914354666, 0.0753167464, 0.0587657923, 0.0435065370, 0.0305975533, 0.0204580678, 0.0130120395, 0.0078762611, 0.0045374548, 0.0024883462, 0.0012997031, 0.0006463497]]

            # convert to flow farm standard format
            test_freq = zeros(length(test_wind_dir_freq)*length(test_wind_speed_probs))
            test_speed = zeros(length(test_wind_dir_freq)*length(test_wind_speed_probs))
            test_dir = zeros(length(test_wind_dir_freq)*length(test_wind_speed_probs))

            for i in 1:length(test_wind_dir_freq)
                for j in 1:length(test_wind_speed_probs)
                    test_freq[(i-1)*test_num_speed_bins+j] = test_wind_dir_freq[i]*test_wind_speed_probs[i][j]
                    test_speed[(i-1)*test_num_speed_bins+j] = test_wind_speeds[j]
                    test_dir[(i-1)*test_num_speed_bins+j] = test_wind_dir[i]
                end
            end
            test_num_speed_bins = 20
            test_min_speed = 0.0
            test_max_speed = 25.0

            file_name = "./inputfiles/iea37-windrose-cs3.yaml"
            directions, speeds, frequencies, ti = ff.get_wind_rose_YAML(file_name)
    
            @test directions == test_dir
            @test speeds == test_speed
            @test frequencies == test_freq
            @test ti == 0.075
            
        end

    end
end<|MERGE_RESOLUTION|>--- conflicted
+++ resolved
@@ -239,11 +239,7 @@
                 # Should be equidistant from sides
                 testing_x = [100.0]
                 testing_y = [100.0]
-<<<<<<< HEAD
                 test_values = [-100.0, -100.0, -100.0, -100.0]
-=======
-                test_values = [100.0, 100.0, 100.0, 100.0]
->>>>>>> e1f7642b
 
                 @test ff.splined_boundary(testing_x, testing_y, bndry_x_clsd, bndry_y_clsd, bndry_corner_indcies) == test_values
 
@@ -273,7 +269,6 @@
                 testing_x = [cc_l, 100.0, cc_r, cc_l, 100.0, cc_r, cc_l, 100.0, cc_r]
                 testing_y = [cc_r, cc_r, cc_r, 100.0, 100.0, 100.0, cc_l, cc_l, cc_l]
                 
-<<<<<<< HEAD
                 test_values = [ -cc_r,  -cc_l,   -0.0,  -cc_d,
                                -100.0, -100.0,  -cc_l,  -cc_r,
                                 -cc_l,  -cc_r,   -0.0,  -cc_d,
@@ -283,17 +278,6 @@
                                 -cc_r,  -cc_l,  -cc_d,   -0.0,
                                -100.0, -100.0,  -cc_r,  -cc_l,
                                 -cc_l,  -cc_r,  -cc_d,   -0.0]
-=======
-                test_values = [ cc_r,  cc_l,   0.0,  cc_d,
-                               100.0, 100.0,  cc_l,  cc_r,
-                                cc_l,  cc_r,   0.0,  cc_d,
-                                cc_r,  cc_l, cc_d2, cc_d2,
-                               100.0, 100.0, 100.0, 100.0,
-                                cc_l,  cc_r, cc_d2, cc_d2,
-                                cc_r,  cc_l,  cc_d,   0.0,
-                               100.0, 100.0,  cc_r,  cc_l,
-                                cc_l,  cc_r,  cc_d,   0.0]
->>>>>>> e1f7642b
 
                 ans = ff.splined_boundary(testing_x, testing_y, bndry_x_clsd, bndry_y_clsd, bndry_corner_indcies)
                 # Test each turbine individually
@@ -1453,7 +1437,6 @@
     #         @test k == 0.3837*ti + 0.003678
 
     #     end
-<<<<<<< HEAD
 
     #     @testset "Niayifar Added TI Function" begin
 
@@ -1488,13 +1471,14 @@
 
     #         atol = 1E-2
 
+
     #         # load model set
     #         include("./model_sets/model_set_4.jl")
 
-    #         # calculate turbine inflow velocities
-    #         turbine_velocities, turbine_ct, turbine_ai, turbine_local_ti = ff.turbine_velocities_one_direction(turbine_x, turbine_y, turbine_z, rotor_diameter, hub_height, turbine_yaw,
-    #         sorted_turbine_index, ct_model, rotor_sample_points_y, rotor_sample_points_z, windresource,
-    #         model_set)
+    #        # calculate turbine inflow velocities
+    #        turbine_velocities, turbine_ct, turbine_ai, turbine_local_ti = ff.turbine_velocities_one_direction(turbine_x, turbine_y, turbine_z, rotor_diameter, hub_height, turbine_yaw,
+    #        sorted_turbine_index, ct_model, rotor_sample_points_y, rotor_sample_points_z, windresource,
+    #        model_set, velocity_only=false)
 
     #         # load horns rev ti ata
     #         data = readdlm("inputfiles/horns_rev_ti_by_row_niayifar.txt", ',', skipstart=1)
@@ -1539,7 +1523,7 @@
     #         # calculate turbine inflow velocities
     #         turbine_velocities, turbine_ct, turbine_ai, turbine_local_ti = ff.turbine_velocities_one_direction(turbine_x, turbine_y, turbine_z, rotor_diameter, hub_height, turbine_yaw,
     #         sorted_turbine_index, ct_model, rotor_sample_points_y, rotor_sample_points_z, windresource,
-    #         model_set)
+    #         model_set, velocity_only=false)
 
     #         # load horns rev ti ata
     #         data = readdlm("inputfiles/horns_rev_ti_by_row_niayifar.txt", ',', skipstart=1)
@@ -1554,114 +1538,10 @@
     #         turbine_inflow_velcities, turbine_ct, localtimodel, turbine_id=(2+ 4*10), tol=1E-6)
     #         @test ti_dst == ambient_ti
 
-=======
-
-    #     @testset "Niayifar Added TI Function" begin
-
-    #         tol = 1E-2
-    #         yaw = 0.0
-    #         ct = 0.8
-    #         alpha = 2.32
-    #         beta = 0.154
-    #         ky = 0.022
-    #         kz = 0.022
-    #         wind_speed = 8.0
-
-    #         ti = 0.077
-    #         x = 560.0
-    #         rotor_diameter = 80.0
-    #         deltay = 0.0
-    #         wake_height = 70.0
-    #         turbine_height = 70.0
-    #         sm_smoothing = 700.0
-
-    #         ti_area_ratio_in = 0.0
-    #         ti_dst_in = 0.0
-    #         ti_ust = 0.077
-
-    #         ti, ti_ratio = ff._niayifar_added_ti_function(x, rotor_diameter, rotor_diameter, wake_height, turbine_height, ct, ky, deltay, ti, ti_ust, ti_dst_in, ti_area_ratio_in; s=700.0)
-
-    #         @test ti ≈ 0.1476 atol=tol
-
-    #     end
-
-    #     @testset "Local TI Model Max TI Ratio" begin
-
-    #         atol = 1E-2
-
-
-    #         # load model set
-    #         include("./model_sets/model_set_4.jl")
-
-    #        # calculate turbine inflow velocities
-    #        turbine_velocities, turbine_ct, turbine_ai, turbine_local_ti = ff.turbine_velocities_one_direction(turbine_x, turbine_y, turbine_z, rotor_diameter, hub_height, turbine_yaw,
-    #        sorted_turbine_index, ct_model, rotor_sample_points_y, rotor_sample_points_z, windresource,
-    #        model_set, velocity_only=false)
-
-    #         # load horns rev ti ata
-    #         data = readdlm("inputfiles/horns_rev_ti_by_row_niayifar.txt", ',', skipstart=1)
-
-    #         # freestream
-    #         ti_dst = ff.calculate_local_ti(turbine_x, turbine_y, ambient_ti, rotor_diameter, hub_height, turbine_yaw, turbine_local_ti, sorted_turbine_index,
-    #         turbine_inflow_velcities, turbine_ct, localtimodel, turbine_id=(1+ 4*10), tol=1E-6)
-    #         @test ti_dst  == data[1,2]
-
-    #         # row 2
-    #         ti_dst = ff.calculate_local_ti(turbine_x, turbine_y, ambient_ti, rotor_diameter, hub_height, turbine_yaw, turbine_local_ti, sorted_turbine_index,
-    #         turbine_inflow_velcities, turbine_ct, localtimodel, turbine_id=(2+ 4*10), tol=1E-6)
-    #         @test ti_dst  ≈ data[2,2] atol=atol
-
-    #         # row 3
-    #         ti_dst = ff.calculate_local_ti(turbine_x, turbine_y, ambient_ti, rotor_diameter, hub_height, turbine_yaw, turbine_local_ti, sorted_turbine_index,
-    #         turbine_inflow_velcities, turbine_ct, localtimodel, turbine_id=(3+ 4*10), tol=1E-6)
-    #         @test ti_dst  ≈ data[3,2] atol=atol
-
-    #         # row 4
-    #         ti_dst = ff.calculate_local_ti(turbine_x, turbine_y, ambient_ti, rotor_diameter, hub_height, turbine_yaw, turbine_local_ti, sorted_turbine_index,
-    #         turbine_inflow_velcities, turbine_ct, localtimodel, turbine_id=(4+ 4*10), tol=1E-6)
-    #         @test ti_dst  ≈ data[4,2] atol=atol
-
-    #         # row 5
-    #         ti_dst = ff.calculate_local_ti(turbine_x, turbine_y, ambient_ti, rotor_diameter, hub_height, turbine_yaw, turbine_local_ti, sorted_turbine_index,
-    #         turbine_inflow_velcities, turbine_ct, localtimodel, turbine_id=(5+ 4*10), tol=1E-6)
-    #         @test ti_dst  ≈ data[5,2] atol=atol
-
-    #         # row 6
-    #         ti_dst = ff.calculate_local_ti(turbine_x, turbine_y, ambient_ti, rotor_diameter, hub_height, turbine_yaw, turbine_local_ti, sorted_turbine_index,
-    #         turbine_inflow_velcities, turbine_ct, localtimodel, turbine_id=(6+ 4*10), tol=1E-6)
-    #         @test ti_dst  ≈ data[6,2] atol=atol
-
-    #     end
-
-    #     @testset "Local TI Model No Local TI" begin
-
-    #         # load model set
-    #         include("./model_sets/model_set_2.jl")
-
-    #         # calculate turbine inflow velocities
-    #         turbine_velocities, turbine_ct, turbine_ai, turbine_local_ti = ff.turbine_velocities_one_direction(turbine_x, turbine_y, turbine_z, rotor_diameter, hub_height, turbine_yaw,
-    #         sorted_turbine_index, ct_model, rotor_sample_points_y, rotor_sample_points_z, windresource,
-    #         model_set, velocity_only=false)
-
-    #         # load horns rev ti ata
-    #         data = readdlm("inputfiles/horns_rev_ti_by_row_niayifar.txt", ',', skipstart=1)
-
-    #         # freestream
-    #         ti_dst = ff.calculate_local_ti(turbine_x, turbine_y, ambient_ti, rotor_diameter, hub_height, turbine_yaw, turbine_local_ti, sorted_turbine_index,
-    #         turbine_inflow_velcities, turbine_ct, localtimodel, turbine_id=(1+ 4*10), tol=1E-6)
-    #         @test ti_dst == ambient_ti
-
-    #         # row 2
-    #         ti_dst = ff.calculate_local_ti(turbine_x, turbine_y, ambient_ti, rotor_diameter, hub_height, turbine_yaw, turbine_local_ti, sorted_turbine_index,
-    #         turbine_inflow_velcities, turbine_ct, localtimodel, turbine_id=(2+ 4*10), tol=1E-6)
-    #         @test ti_dst == ambient_ti
-
->>>>>>> e1f7642b
     #         # row 3
     #         ti_dst = ff.calculate_local_ti(turbine_x, turbine_y, ambient_ti, rotor_diameter, hub_height, turbine_yaw, turbine_local_ti, sorted_turbine_index,
     #         turbine_inflow_velcities, turbine_ct, localtimodel, turbine_id=(3+ 4*10), tol=1E-6)
     #         @test ti_dst == ambient_ti
-<<<<<<< HEAD
 
     #         # row 4
     #         ti_dst = ff.calculate_local_ti(turbine_x, turbine_y, ambient_ti, rotor_diameter, hub_height, turbine_yaw, turbine_local_ti, sorted_turbine_index,
@@ -1685,31 +1565,6 @@
     #             include("model_sets/model_set_5.jl")
     #             ambient_ti = 0.137
 
-=======
-
-    #         # row 4
-    #         ti_dst = ff.calculate_local_ti(turbine_x, turbine_y, ambient_ti, rotor_diameter, hub_height, turbine_yaw, turbine_local_ti, sorted_turbine_index,
-    #         turbine_inflow_velcities, turbine_ct, localtimodel, turbine_id=(4+ 4*10), tol=1E-6)
-    #         @test ti_dst == ambient_ti
-
-    #         # row 5
-    #         ti_dst = ff.calculate_local_ti(turbine_x, turbine_y, ambient_ti, rotor_diameter, hub_height, turbine_yaw, turbine_local_ti, sorted_turbine_index,
-    #         turbine_inflow_velcities, turbine_ct, localtimodel, turbine_id=(5+ 4*10), tol=1E-6)
-    #         @test ti_dst == ambient_ti
-
-    #         # row 6
-    #         ti_dst = ff.calculate_local_ti(turbine_x, turbine_y, ambient_ti, rotor_diameter, hub_height, turbine_yaw, turbine_local_ti, sorted_turbine_index,
-    #         turbine_inflow_velcities, turbine_ct, localtimodel, turbine_id=(6+ 4*10), tol=1E-6)
-    #         @test ti_dst == ambient_ti
-
-    #     end
-
-    #     @testset "Gaussian TI" begin
-
-    #             include("model_sets/model_set_5.jl")
-    #             ambient_ti = 0.137
-
->>>>>>> e1f7642b
     #             x = [2.959e-2,            2.219e-1,            4.290e-1,            6.805e-1,
     #             9.467e-1,            1.287e+0,            1.701e+0,            2.101e+0,
     #             2.441e+0,            2.811e+0,            3.092e+0,            3.388e+0,
