include("turbines.jl")
include("wake_models.jl")
using Plots

model = Jensen(0.1)

coord = Coord(0.0,0.0,0.0)
rotor_diameter = 150.0
hub_height = 90.0
aI = 1.0/3.0
gamma = 0.0
yaw = 0.0
ct = 0.7 #TODO handle ct and axial induction appropriately

turbine = Turbine(coord, rotor_diameter, hub_height, aI, gamma, yaw, ct)
println(turbine)

num = 1000
xlocs = ones(num).*900.0
ylocs = range(-300,stop=300,length=num)
zlocs = ones(num).*turbine.hub_height
locs = zeros(length(xlocs),3)
locs[:,1] = xlocs[:]
locs[:,2] = ylocs[:]
locs[:,3] = zlocs[:]
loss_val = zeros(num)

<<<<<<< HEAD
deflection = [50.0,0.0]
=======
deflection = [100.0,0.0]
>>>>>>> 3841d625
for i = 1:num
    loss_val[i] = wake_model(locs[i,:], deflection, model, turbine)
end

println(loss_val)
# plot(ylocs,loss_val)



model = Multizone([-0.5,0.3,1.0],0.05,[0.5,1.0,5.5],12.0,1.3)
for i = 1:num
    loss_val[i] = wake_model(locs[i,:], deflection, model, turbine)
end
println(loss_val)
plot(ylocs,loss_val)

# test Gauss model
# set params
k_star = 0.075
turbulence_intensity = 0.07
horizontal_spread_rate = k_star
vertical_spread_rate = k_star
alpha_star = 2.32
beta_star = 0.154

# test Gauss model 2014
version = 2014

model = Gauss(version, k_star, turbulence_intensity, horizontal_spread_rate, vertical_spread_rate, alpha_star, beta_star)
for i = 1:num
    loss_val[i] = wake_model(locs[i,:], deflection, model, turbine)
end
println(loss_val)
plot(ylocs,loss_val, show=true)


# test Gauss model 2016
version = 2016

model = Gauss(version, k_star, turbulence_intensity, horizontal_spread_rate, vertical_spread_rate, alpha_star, beta_star)
for i = 1:num
    loss_val[i] = wake_model(locs[i,:], deflection, model, turbine)
end
println(loss_val)
plot(ylocs,loss_val, show=true)<|MERGE_RESOLUTION|>--- conflicted
+++ resolved
@@ -25,11 +25,7 @@
 locs[:,3] = zlocs[:]
 loss_val = zeros(num)
 
-<<<<<<< HEAD
-deflection = [50.0,0.0]
-=======
 deflection = [100.0,0.0]
->>>>>>> 3841d625
 for i = 1:num
     loss_val[i] = wake_model(locs[i,:], deflection, model, turbine)
 end
