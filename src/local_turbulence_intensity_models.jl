abstract type AbstractLocalTurbulenceIntensityModel end

struct LocalTIModelNoLocalTI{} <: AbstractLocalTurbulenceIntensityModel

end

struct LocalTIModelMaxTI{TF} <: AbstractLocalTurbulenceIntensityModel
    astar::TF
    bstar::TF
end
LocalTIModelMaxTI() = LocalTIModelMaxTI(2.32, 0.154)

struct LocalTIModelGaussTI{TF} <: AbstractLocalTurbulenceIntensityModel
    ti::TF
end

function calculate_local_ti(ambient_ti, windfarm, windfarmstate, ti_model::LocalTIModelNoLocalTI; turbine_id=1, tol=1E-6)
    return ambient_ti
end

# compute wake spread parameter based on local turbulence intensity
function _k_star_func(ti_ust)
    
    # calculate wake spread parameter from Niayifar and Porte Agel (2015, 2016)
    k_star_ust = 0.3837*ti_ust + 0.003678
    
end

function _niayifar_added_ti_function(x, d_dst, d_ust, h_ust, h_dst, ct_ust, kstar_ust, delta_y, ti_amb, ti_ust, ti_dst, ti_area_ratio_in; s=700.0)
    # Niayifar and Porte Agel 2015, 2016 using smooth max on area TI ratio

    # calculate axial induction based on the Ct value
    axial_induction_ust = _ct_to_axial_ind_func(ct_ust)
    
    # calculate BPA spread parameters Bastankhah and Porte Agel 2014
    beta = 0.5*((1.0 + sqrt(1.0 - ct_ust))/sqrt(1.0 - ct_ust))
    epsilon = 0.2*sqrt(beta)
    
    # calculate wake spread for TI calcs
    sigma = kstar_ust*x + d_ust*epsilon
    d_w = 4.0*sigma
    
    # calculate wake overlap ratio
    wake_overlap = overlap_area_func(0.0, h_dst, d_dst, delta_y, h_ust, d_w)

    # initialize the wake/rotor area overlap ratio
    ti_area_ratio = 0.0

<<<<<<< HEAD
#     ! initialize local ti tmp
#     TI_dst_tmp = TIturbs(turbI)

#     ! loop over upstream turbines
#     do, u=1, nTurbines

#         ! get index of upstream turbine
#         turb = sorted_x_idx(u) + 1

#         ! skip turbine's influence on itself
#         if (turb .eq. turbI) cycle

#         ! calculate downstream distance between wind turbines
#         x = turbineXw(turbI) - turbineXw(turb)

#         if (x > tol) then
#             ! determine the far-wake onset location
#             call x0_func(rotorDiameter(turb), yaw(turb), Ct_local(turb), alpha, &
#                         & TIturbs(turb), beta, x0)

#             ! calculate the distance from the onset of far-wake
#             deltax0 = x - x0

#             ! horizontal spread
#             call sigmay_func(x, x0, ky_local(turb), rotorDiameter(turb), yaw(turb), sigmay)

#             ! vertical spread
#             call sigmaz_func(x, x0, kz_local(turb), rotorDiameter(turb), sigmaz)

#             ! determine the initial wake angle at the onset of far wake
#             call theta_c_0_func(yaw(turb), Ct_local(turb), theta_c_0)

#             ! horizontal cross-wind wake displacement from hub
#             call wake_offset_func(x, rotorDiameter(turb), theta_c_0, x0, yaw(turb), &
#                                     & ky_local(turb), kz_local(turb), &
#                                     Ct_local(turb), sigmay, sigmaz, wake_offset)

#             ! cross wind distance from point location to upstream turbine wake center
#             deltay = turbineYw(turbI) - (turbineYw(turb) + wake_offset)

#             ! save ti_area_ratio and ti_dst to new memory locations to avoid
#             ! aliasing during differentiation
#             TI_area_ratio_tmp = TI_area_ratio
#             TI_dst_tmp = TIturbs(turbI)
#             TI_ust_tmp = TIturbs(turb)

#             ! update local turbulence intensity
#             call added_ti_func(TI, Ct_local(turb), x, ky_local(turb), rotorDiameter(turb), &
#                                 & rotorDiameter(turbI), deltay, turbineZ(turb), &
#                                 & turbineZ(turbI), sm_smoothing, TI_ust_tmp, &
#                                 & TI_calculation_method, TI_area_ratio_tmp, &
#                                 & TI_dst_tmp, TI_area_ratio, TIturbs(turbI))
#         end if

#     end do

#     ! calculate wake spreading parameter at turbI based on local turbulence intensity
#     if (calc_k_star .eqv. .true.) then

#         call k_star_func(TIturbs(turbI), k_star)
#         ky_local(turbI) = k_star
#         kz_local(turbI) = k_star

#     end if

# end if
=======
    # only include turbines with area overlap in the softmax
    if wake_overlap > 0.0
    
        # Calculate the turbulence added to the inflow of the downstream turbine by the 
        # wake of the upstream turbine
        ti_added = 0.73*(axial_induction_ust^0.8325)*(ti_ust^0.0325)*((x/d_ust)^(-0.32))

        rotor_area_dst = 0.25*pi*d_dst^2.0
        ti_area_ratio_tmp = ti_added*(wake_overlap/rotor_area_dst)
    
        # Run through the smooth max to get an approximation of the true max TI area ratio
        ti_area_ratio = smooth_max(ti_area_ratio_in, ti_area_ratio_tmp, s=s)
        
        # Calculate the total turbulence intensity at the downstream turbine based on 
        # the result of the smooth max function
        ti_dst = sqrt(ti_amb^2.0 + ti_area_ratio^2.0)
        
    end

    return ti_dst, ti_area_ratio

end

function calculate_local_ti(ambient_ti, windfarm, windfarmstate, ti_model::LocalTIModelMaxTI; turbine_id=1, tol=1E-6)

    # calculate local turbulence intensity at turbI
    
    # initialize the ri_dst and ti_area_ratio to 0.0 for current turbine
    ti_area_ratio = 0.0
    ti_dst = windfarmstate.turbine_local_ti[turbine_id]

    # extract downstream turbine information
    dst_def_id = windfarm.turbine_definition_ids[turbine_id]
    d_dst = windfarm.turbine_definitions[dst_def_id].rotor_diameter[1]
    h_dst = windfarm.turbine_definitions[dst_def_id].hub_height[1]

    # extract the number of turbines
    nturbines = length(windfarm.turbine_x)

    # loop over upstream turbines
    for u=1:nturbines
    
        # get index of upstream turbine
        turb = windfarmstate.sorted_turbine_index[u]
        
        # skip turbine's influence on itself
        if turb == turbine_id; continue; end
        
        # calculate downstream distance between wind turbines
        x = windfarmstate.turbine_x[turbine_id] - windfarmstate.turbine_x[turb]
        
        if x > tol

            # extract state and design info for current upstream turbine
            ust_def_id = windfarm.turbine_definition_ids[turb]
            d_ust = windfarm.turbine_definitions[ust_def_id].rotor_diameter[1]
            h_ust = windfarm.turbine_definitions[ust_def_id].hub_height[1]
            yaw_ust = windfarmstate.turbine_yaw[turb]
            ti_ust = windfarmstate.turbine_local_ti[turb]

            # calculate ct at the current upstream turbine
            ct_model = windfarm.turbine_definitions[ust_def_id].ct_model
            ct_ust = calculate_ct(windfarmstate.turbine_inflow_velcities[turb], ct_model)

            # determine the far-wake onset location
            astar = ti_model.astar
            bstar = ti_model.bstar
            x0 = _gauss_yaw_potential_core(d_ust, yaw_ust, ct_ust, astar, ti_ust, bstar)
        
            # calculate the distance from the onset of far-wake
            deltax0 = x - x0

            # calculate wake spread rate for current upstream turbine
            kstar_ust = _k_star_func(ti_ust)
        
            # calculate horizontal and vertical spread standard deviations
            sigmay = sigmaz = _gauss_yaw_spread(x, x0, kstar_ust, d_ust, yaw_ust)

            # determine the initial wake angle at the onset of far wake
            theta0 = _bpa_theta_0(yaw_ust, ct_ust)
    
            # horizontal cross-wind wake displacement from hub
            wake_offset = _bpa_deflection(d_ust, ct_ust, yaw_ust, kstar_ust, kstar_ust, sigmay, sigmaz, theta0, x0)
    
            # cross wind distance from point location to upstream turbine wake center
            delta_y = windfarmstate.turbine_y[turbine_id]  - (windfarmstate.turbine_y[turb] + wake_offset) 
        
            # save ti_area_ratio and ti_dst to new memory locations to avoid 
            # aliasing during differentiation
            ti_area_ratio_tmp = deepcopy(ti_area_ratio)

            # update local turbulence intensity
            ti_dst, ti_area_ratio = _niayifar_added_ti_function(x, d_dst, d_ust, h_ust, h_dst, ct_ust, kstar_ust, delta_y, ambient_ti, ti_ust, ti_dst, ti_area_ratio_tmp)
            
        end
        
    
    end

    return ti_dst
        
end
>>>>>>> 9bc91cc0
<|MERGE_RESOLUTION|>--- conflicted
+++ resolved
@@ -20,10 +20,10 @@
 
 # compute wake spread parameter based on local turbulence intensity
 function _k_star_func(ti_ust)
-    
+
     # calculate wake spread parameter from Niayifar and Porte Agel (2015, 2016)
     k_star_ust = 0.3837*ti_ust + 0.003678
-    
+
 end
 
 function _niayifar_added_ti_function(x, d_dst, d_ust, h_ust, h_dst, ct_ust, kstar_ust, delta_y, ti_amb, ti_ust, ti_dst, ti_area_ratio_in; s=700.0)
@@ -31,106 +31,38 @@
 
     # calculate axial induction based on the Ct value
     axial_induction_ust = _ct_to_axial_ind_func(ct_ust)
-    
+
     # calculate BPA spread parameters Bastankhah and Porte Agel 2014
     beta = 0.5*((1.0 + sqrt(1.0 - ct_ust))/sqrt(1.0 - ct_ust))
     epsilon = 0.2*sqrt(beta)
-    
+
     # calculate wake spread for TI calcs
     sigma = kstar_ust*x + d_ust*epsilon
     d_w = 4.0*sigma
-    
+
     # calculate wake overlap ratio
     wake_overlap = overlap_area_func(0.0, h_dst, d_dst, delta_y, h_ust, d_w)
 
     # initialize the wake/rotor area overlap ratio
     ti_area_ratio = 0.0
 
-<<<<<<< HEAD
-#     ! initialize local ti tmp
-#     TI_dst_tmp = TIturbs(turbI)
-
-#     ! loop over upstream turbines
-#     do, u=1, nTurbines
-
-#         ! get index of upstream turbine
-#         turb = sorted_x_idx(u) + 1
-
-#         ! skip turbine's influence on itself
-#         if (turb .eq. turbI) cycle
-
-#         ! calculate downstream distance between wind turbines
-#         x = turbineXw(turbI) - turbineXw(turb)
-
-#         if (x > tol) then
-#             ! determine the far-wake onset location
-#             call x0_func(rotorDiameter(turb), yaw(turb), Ct_local(turb), alpha, &
-#                         & TIturbs(turb), beta, x0)
-
-#             ! calculate the distance from the onset of far-wake
-#             deltax0 = x - x0
-
-#             ! horizontal spread
-#             call sigmay_func(x, x0, ky_local(turb), rotorDiameter(turb), yaw(turb), sigmay)
-
-#             ! vertical spread
-#             call sigmaz_func(x, x0, kz_local(turb), rotorDiameter(turb), sigmaz)
-
-#             ! determine the initial wake angle at the onset of far wake
-#             call theta_c_0_func(yaw(turb), Ct_local(turb), theta_c_0)
-
-#             ! horizontal cross-wind wake displacement from hub
-#             call wake_offset_func(x, rotorDiameter(turb), theta_c_0, x0, yaw(turb), &
-#                                     & ky_local(turb), kz_local(turb), &
-#                                     Ct_local(turb), sigmay, sigmaz, wake_offset)
-
-#             ! cross wind distance from point location to upstream turbine wake center
-#             deltay = turbineYw(turbI) - (turbineYw(turb) + wake_offset)
-
-#             ! save ti_area_ratio and ti_dst to new memory locations to avoid
-#             ! aliasing during differentiation
-#             TI_area_ratio_tmp = TI_area_ratio
-#             TI_dst_tmp = TIturbs(turbI)
-#             TI_ust_tmp = TIturbs(turb)
-
-#             ! update local turbulence intensity
-#             call added_ti_func(TI, Ct_local(turb), x, ky_local(turb), rotorDiameter(turb), &
-#                                 & rotorDiameter(turbI), deltay, turbineZ(turb), &
-#                                 & turbineZ(turbI), sm_smoothing, TI_ust_tmp, &
-#                                 & TI_calculation_method, TI_area_ratio_tmp, &
-#                                 & TI_dst_tmp, TI_area_ratio, TIturbs(turbI))
-#         end if
-
-#     end do
-
-#     ! calculate wake spreading parameter at turbI based on local turbulence intensity
-#     if (calc_k_star .eqv. .true.) then
-
-#         call k_star_func(TIturbs(turbI), k_star)
-#         ky_local(turbI) = k_star
-#         kz_local(turbI) = k_star
-
-#     end if
-
-# end if
-=======
     # only include turbines with area overlap in the softmax
     if wake_overlap > 0.0
-    
-        # Calculate the turbulence added to the inflow of the downstream turbine by the 
+
+        # Calculate the turbulence added to the inflow of the downstream turbine by the
         # wake of the upstream turbine
         ti_added = 0.73*(axial_induction_ust^0.8325)*(ti_ust^0.0325)*((x/d_ust)^(-0.32))
 
         rotor_area_dst = 0.25*pi*d_dst^2.0
         ti_area_ratio_tmp = ti_added*(wake_overlap/rotor_area_dst)
-    
+
         # Run through the smooth max to get an approximation of the true max TI area ratio
         ti_area_ratio = smooth_max(ti_area_ratio_in, ti_area_ratio_tmp, s=s)
-        
-        # Calculate the total turbulence intensity at the downstream turbine based on 
+
+        # Calculate the total turbulence intensity at the downstream turbine based on
         # the result of the smooth max function
         ti_dst = sqrt(ti_amb^2.0 + ti_area_ratio^2.0)
-        
+
     end
 
     return ti_dst, ti_area_ratio
@@ -140,7 +72,7 @@
 function calculate_local_ti(ambient_ti, windfarm, windfarmstate, ti_model::LocalTIModelMaxTI; turbine_id=1, tol=1E-6)
 
     # calculate local turbulence intensity at turbI
-    
+
     # initialize the ri_dst and ti_area_ratio to 0.0 for current turbine
     ti_area_ratio = 0.0
     ti_dst = windfarmstate.turbine_local_ti[turbine_id]
@@ -155,16 +87,16 @@
 
     # loop over upstream turbines
     for u=1:nturbines
-    
+
         # get index of upstream turbine
         turb = windfarmstate.sorted_turbine_index[u]
-        
+
         # skip turbine's influence on itself
         if turb == turbine_id; continue; end
-        
+
         # calculate downstream distance between wind turbines
         x = windfarmstate.turbine_x[turbine_id] - windfarmstate.turbine_x[turb]
-        
+
         if x > tol
 
             # extract state and design info for current upstream turbine
@@ -182,38 +114,37 @@
             astar = ti_model.astar
             bstar = ti_model.bstar
             x0 = _gauss_yaw_potential_core(d_ust, yaw_ust, ct_ust, astar, ti_ust, bstar)
-        
+
             # calculate the distance from the onset of far-wake
             deltax0 = x - x0
 
             # calculate wake spread rate for current upstream turbine
             kstar_ust = _k_star_func(ti_ust)
-        
+
             # calculate horizontal and vertical spread standard deviations
             sigmay = sigmaz = _gauss_yaw_spread(x, x0, kstar_ust, d_ust, yaw_ust)
 
             # determine the initial wake angle at the onset of far wake
             theta0 = _bpa_theta_0(yaw_ust, ct_ust)
-    
+
             # horizontal cross-wind wake displacement from hub
             wake_offset = _bpa_deflection(d_ust, ct_ust, yaw_ust, kstar_ust, kstar_ust, sigmay, sigmaz, theta0, x0)
-    
+
             # cross wind distance from point location to upstream turbine wake center
-            delta_y = windfarmstate.turbine_y[turbine_id]  - (windfarmstate.turbine_y[turb] + wake_offset) 
-        
-            # save ti_area_ratio and ti_dst to new memory locations to avoid 
+            delta_y = windfarmstate.turbine_y[turbine_id]  - (windfarmstate.turbine_y[turb] + wake_offset)
+
+            # save ti_area_ratio and ti_dst to new memory locations to avoid
             # aliasing during differentiation
             ti_area_ratio_tmp = deepcopy(ti_area_ratio)
 
             # update local turbulence intensity
             ti_dst, ti_area_ratio = _niayifar_added_ti_function(x, d_dst, d_ust, h_ust, h_dst, ct_ust, kstar_ust, delta_y, ambient_ti, ti_ust, ti_dst, ti_area_ratio_tmp)
-            
+
         end
-        
-    
+
+
     end
 
     return ti_dst
-        
-end
->>>>>>> 9bc91cc0
+
+end