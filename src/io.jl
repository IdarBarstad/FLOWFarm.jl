import YAML

"""
    get_turb_loc_YAML(file_name)

read in turbine locations and related problem file names from .yaml

# Arguments
- `file_name::String`: path/and/name/of/location/file.yaml
"""
function get_turb_loc_YAML(file_name)
    ### Retrieve turbine locations and auxiliary file names from <.yaml> file.
    ### Auxiliary (reference) files supply wind rose and turbine attributes.

    # Read in the .yaml file
    f = YAML.load(open(file_name))
    defs = f["definitions"]

    # Rip the (x,y) coordinates (Convert from <list> to <ndarray>)
    turb_coords = defs["position"]["items"]
    nturbs = length(turb_coords)
    turbine_x = zeros(nturbs)
    turbine_y = zeros(nturbs)
    
    for i in 1:nturbs
        turbine_x[i] = turb_coords[i][1]
        turbine_y[i] = turb_coords[i][2]
    end

    # Rip the expected AEP, used for comparison
    AEP = defs["plant_energy"]["properties"]["annual_energy_production"]["default"]

    # Read the auxiliary filenames for the windrose and the turbine attributes (first one)
    fname_turb = string.(values(defs["wind_plant"]["properties"]["turbine"]["items"][1]))[1]
    fname_wr = string.(values(defs["plant_energy"]["properties"]["wind_resource"]["properties"]["items"][1]))[1]

    # Return turbine (x,y) locations, and the filenames for the others .yamls
    return turbine_x, turbine_y, fname_turb, fname_wr
end

"""
    get_turb_atrbt_YAML(file_name)

read in turbine attributes from .yaml

# Arguments
- `file_name::String`: path/to/attribute/file.yaml
"""
function get_turb_atrbt_YAML(file_name)
    ###Retreive turbine attributes from the <.yaml> file###

    # Read in the .yaml file
    f = YAML.load(open(file_name))
    defs = f["definitions"]
    ops = defs["operating_mode"]
    turb = defs["wind_turbine"]
    rotor = defs["rotor"]
    hub = defs["hub"]

    # Rip the turbine attributes
    # (Convert from <list> to <float>)
    turb_ci = float(ops["cut_in_wind_speed"]["default"])
    turb_co = float(ops["cut_out_wind_speed"]["default"])
    rated_ws = float(ops["rated_wind_speed"]["default"])
    rated_pwr = float(turb["rated_power"]["maximum"])
    turb_diam = float(rotor["diameter"]["default"])
    turb_height = float(hub["height"]["default"])

    return turb_ci, turb_co, rated_ws, rated_pwr, turb_diam, turb_height
end

"""
    get_wind_rose_YAML(file_name)

read in wind resource information from .yaml

# Arguments
- `file_name::String`: path/to/wind/resource/file.yaml
"""
function get_wind_rose_YAML(file_name)
    ### Retrieve wind rose data (bins, freqs, speeds) from <.yaml> file.

    # Read in the .yaml file
    f = YAML.load(open(file_name))
    props = f["definitions"]["wind_inflow"]["properties"]

    # Rip wind directional bins, their frequency, and the windspeed parameters for each bin
    # (Convert from <list> to <ndarray>)
    wind_dir = props["direction"]["bins"]
    wind_dir_freq = props["direction"]["frequency"]
    ndirs = length(wind_dir)
    # (Convert from <list> to <float>)
    wind_speeds = props["speed"]["bins"]
    wind_speed_probs = props["speed"]["frequency"]
    # Get default number of windspeed bins per direction
    nspeeds = length(wind_speeds)
    min_speed = props["speed"]["minimum"]
    max_speed = props["speed"]["maximum"]

    # get ambient ti
    ti = props["turbulence_intensity"]["default"]

    # convert to flow farm standard format
    freq = zeros(ndirs*nspeeds)
    speed = zeros(ndirs*nspeeds)
    dir = zeros(ndirs*nspeeds)

    # calculate frequency for each direction/speed combination
    for i in 1:ndirs
        for j in 1:nspeeds
            freq[(i-1)*nspeeds+j] = wind_dir_freq[i]*wind_speed_probs[i][j]
            speed[(i-1)*nspeeds+j] = wind_speeds[j]
            dir[(i-1)*nspeeds+j] = wind_dir[i]
        end
    end

    return dir, speed, freq, ti
end

<<<<<<< HEAD
"""
    write_turb_loc_YAML(file_name, data)

write turbine locations and related information to .yaml

# Arguments
- `file_name::String`: path/and/name/of/location/file.yaml
"""
function write_turb_loc_YAML(filename, turbinex, turbiney; title="", titledescription="", 
    turbinefile="", locunits="m", wakemodelused="", windresourcefile="", aeptotal=[], 
    aepdirs=[], aepunits="MWh", baseyaml=string(@__DIR__, "/default.yaml"))

    ### Retrieve turbine locations and auxiliary file names from <.yaml> file.
    ### Auxiliary (reference) files supply wind rose and turbine attributes.

    # Read in the default .yaml file
    base = YAML.load(open(baseyaml))

    # get number of turbines
    nturbines = length(turbinex)

    # save the title and description to the yaml database
    base["title"] = title
    base["description"] = titledescription

    # save the title and description to the yaml database
    base["definitions"]["plant_energy"]["properties"]["wake_model"]["items"][1]["\$ref"] = wakemodelused  

    # save positions in yaml database
    turb_coords = fill(zeros(2), nturbines)
    for i in 1:nturbines
        turb_coords[i] = [turbinex[i], turbiney[i]]
    end    
    
    base["definitions"]["position"]["items"] = turb_coords
    
    # save the AEP in yaml database
    base["definitions"]["plant_energy"]["properties"]["annual_energy_production"]["default"] = aeptotal

    # save the directional AEPs in the yaml database 
    base["definitions"]["plant_energy"]["properties"]["annual_energy_production"]["binned"] = aepdirs

    # save the directional AEP units in the yaml database 
    base["definitions"]["plant_energy"]["properties"]["annual_energy_production"]["units"] = aepunits

    # save the auxiliary filenames for the windrose and the turbine attributes
    base["definitions"]["wind_plant"]["properties"]["turbine"]["items"][1]["\$ref"] = turbinefile
    base["definitions"]["plant_energy"]["properties"]["wind_resource"]["properties"]["items"][1]["\$ref"] = windresourcefile

    # write result to .yaml
    YAML.write_file(filename, base)
=======
function get_reduced_wind_rose_YAML(file_name)
    ### Retrieve wind rose data (bins, freqs, speeds) from <.yaml> file.
    # Only the average wind speeds for each direction are reported.

    # Read in the .yaml file
    f = YAML.load(open(file_name))
    props = f["definitions"]["wind_inflow"]["properties"]

    # Rip wind directional bins, their frequency, and the windspeed parameters for each bin
    # (Convert from <list> to <ndarray>)
    wind_dir = props["direction"]["bins"]
    wind_dir_freq = props["direction"]["frequency"]
    ndirs = length(wind_dir)
    # (Convert from <list> to <float>)
    wind_speeds = props["speed"]["bins"]
    wind_speed_probs = props["speed"]["frequency"]
    # Get default number of windspeed bins per direction
    nspeeds = length(wind_speeds)
    min_speed = props["speed"]["minimum"]
    max_speed = props["speed"]["maximum"]

    # get ambient ti
    ti = props["turbulence_intensity"]["default"]

    # convert to flow farm standard format
    freq = zeros(ndirs)
    speed = zeros(ndirs)
    dir = zeros(ndirs)

    # calculate average speed for each direction
    for i in 1:ndirs
        freq[i] = wind_dir_freq[i]
        speed[i] = sum(wind_speeds.*wind_speed_probs[i])
        dir[i] = wind_dir[i]
    end

    return dir, speed, freq, ti
>>>>>>> a537721f
end<|MERGE_RESOLUTION|>--- conflicted
+++ resolved
@@ -117,7 +117,6 @@
     return dir, speed, freq, ti
 end
 
-<<<<<<< HEAD
 """
     write_turb_loc_YAML(file_name, data)
 
@@ -169,7 +168,8 @@
 
     # write result to .yaml
     YAML.write_file(filename, base)
-=======
+end
+
 function get_reduced_wind_rose_YAML(file_name)
     ### Retrieve wind rose data (bins, freqs, speeds) from <.yaml> file.
     # Only the average wind speeds for each direction are reported.
@@ -207,5 +207,4 @@
     end
 
     return dir, speed, freq, ti
->>>>>>> a537721f
 end